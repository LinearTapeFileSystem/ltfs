/*
**
**  OS_Copyright_BEGIN
**
**
**  Copyright 2010, 2018 IBM Corp. All rights reserved.
**  Copyright (c) 2013-2018 Spectra Logic Corporation. All rights reserved.
**
**  Redistribution and use in source and binary forms, with or without
**   modification, are permitted provided that the following conditions
**  are met:
**  1. Redistributions of source code must retain the above copyright
**     notice, this list of conditions and the following disclaimer.
**  2. Redistributions in binary form must reproduce the above copyright
**     notice, this list of conditions and the following disclaimer in the
**  documentation and/or other materials provided with the distribution.
**  3. Neither the name of the copyright holder nor the names of its
**     contributors may be used to endorse or promote products derived from
**     this software without specific prior written permission.
**
**  THIS SOFTWARE IS PROVIDED BY THE COPYRIGHT HOLDERS AND CONTRIBUTORS ``AS IS''
**  AND ANY EXPRESS OR IMPLIED WARRANTIES, INCLUDING, BUT NOT LIMITED TO, THE
**  IMPLIED WARRANTIES OF MERCHANTABILITY AND FITNESS FOR A PARTICULAR PURPOSE
**  ARE DISCLAIMED. IN NO EVENT SHALL THE COPYRIGHT HOLDER OR CONTRIBUTORS BE
**  LIABLE FOR ANY DIRECT, INDIRECT, INCIDENTAL, SPECIAL, EXEMPLARY, OR
**  CONSEQUENTIAL DAMAGES (INCLUDING, BUT NOT LIMITED TO, PROCUREMENT OF
**  SUBSTITUTE GOODS OR SERVICES; LOSS OF USE, DATA, OR PROFITS; OR BUSINESS
**  INTERRUPTION) HOWEVER CAUSED AND ON ANY THEORY OF LIABILITY, WHETHER IN
**  CONTRACT, STRICT LIABILITY, OR TORT (INCLUDING NEGLIGENCE OR OTHERWISE)
**  ARISING IN ANY WAY OUT OF THE USE OF THIS SOFTWARE, EVEN IF ADVISED OF THE
**  POSSIBILITY OF SUCH DAMAGE.
**
**
**  OS_Copyright_END
**
*************************************************************************************
**
** COMPONENT NAME:  IBM Linear Tape File System
**
** FILE NAME:       tape_drivers/freebsd/cam/camtape_tc.c
**
** DESCRIPTION:     Implements FreeBSD CAM backend for LTFS.
**
** AUTHORS:         Atsushi Abe
**                  IBM Yamato, Japan
**                  PISTE@jp.ibm.com
**
**                  Ken Merry
**                  Spectra Logic Corporation
**                  ken@FreeBSD.ORG, kenm@spectralogic.com
**
*************************************************************************************
*/

#define __camtape_tc_c

#include <inttypes.h>
#include <sys/types.h>
#include <sys/stat.h>
#include <sys/queue.h>
#include <dirent.h>
#include <fcntl.h>
#include <string.h>
#include <unistd.h>
#include <stddef.h>
#include <ctype.h>
#include <bsdxml.h>
#include <mtlib.h>
#include <cam/scsi/scsi_message.h>
#include <libxml/parser.h>
#include <libxml/tree.h>

#include "libltfs/ltfs_fuse_version.h"
#include "libltfs/arch/time_internal.h"
#include <fuse.h>

#include "libltfs/ltfslogging.h"

#include "tape_drivers/tape_drivers.h"
#include "tape_drivers/vendor_compat.h"

#define TAPE_BACKEND /* Use static vriable definition in tape_drivers.h */
#include "cam_cmn.h"
#include "reed_solomon_crc.h"
#include "crc32c_crc.h"

/*
 * Prototypes for opening the SA (Sequential Access) and pass (Pass Through)
 * device drivers on FreeBSD
*/
int open_sa_pass(struct camtape_data *softc, const char *saDeviceName);

int open_sa_device(struct camtape_data *softc, const char* saDeviceName);
void close_sa_device(struct camtape_data *softc);

void close_cd_pass_device(struct camtape_data *softc);

/*
 * Default tape device
 */
const char *camtape_default_device = "/dev/sa0";

/*
 * Default changer device
 */
const char *camtape_default_changer_device = "/dev/ch0";

/*
 *  Definitions
 */
#define LOG_PAGE_HEADER_SIZE      (4)
#define LOG_PAGE_PARAMSIZE_OFFSET (3)
#define LOG_PAGE_PARAM_OFFSET     (4)

#define LINUX_MAX_BLOCK_SIZE (1 * MB)
#define	LTFS_CRC_LEN			  4
#ifndef MIN
#define MIN(a, b) ((a) < (b) ? (a) : (b))
#endif

#define CRC32C_CRC (0x02)

/*
 *  Global values
 */
struct camtape_global_data global_data;
struct error_table *standard_table;
struct error_table *vendor_table;

/*
 *  Forward reference
 */
int camtape_readpos(void *device, struct tc_position *pos);
int camtape_rewind(void *device, struct tc_position *pos);
int camtape_modesense(void *device, const uint8_t page, const TC_MP_PC_TYPE pc, const uint8_t subpage,
					  unsigned char *buf, const size_t size);
int camtape_set_key(void *device, const unsigned char * const keyalias, const unsigned char * const key);
int camtape_set_lbp(void *device, bool enable);

/*
 *  Local Functions
 */

/**
 * Parse Log page contents
 * @param logdata pointer to logdata buffer to parse. including log sense header is expected
 * @param param parameter id to fetch
 * @param param_size size of value to fetch
 * @param buf pointer to the buffer to filled in teh fetched value. this function will update this value.
 * @param bufsize size of the buffer
 * @return 0 on success or negative value on error
 */
int parse_logPage(const unsigned char *logdata, const uint16_t param, int *param_size,
								unsigned char *buf, const size_t bufsize)
{
	uint16_t page_len, param_code, param_len;
	long i;

	page_len = ltfs_betou16(logdata + 2);
	i = LOG_PAGE_HEADER_SIZE;

	while (i < page_len) {
		param_code = ltfs_betou16(logdata + i);
		param_len = (uint16_t) logdata[i + LOG_PAGE_PARAMSIZE_OFFSET];
		if (param_code == param) {
			*param_size = param_len;
			if (bufsize < param_len) {
				ltfsmsg(LTFS_INFO, 31218I, bufsize, i + LOG_PAGE_PARAM_OFFSET);
				memcpy(buf, &logdata[i + LOG_PAGE_PARAM_OFFSET], bufsize);
				return -2;
			}
			else {
				memcpy(buf, &logdata[i + LOG_PAGE_PARAM_OFFSET], param_len);
				return 0;
			}
		}
		i += param_len + LOG_PAGE_PARAM_OFFSET;
	}

	return -1;
}

/**
 * Parse option for CAM tape driver
 * @param devname device name of the LTO tape driver
 * @return a pointer to the camtape backend on success or NULL on error
 */
#define CAMTAPE_OPT(templ,offset,value) { templ, offsetof(struct camtape_global_data, offset), value }

static struct fuse_opt camtape_global_opts[] = {
	CAMTAPE_OPT("autodump",          disable_auto_dump, 0),
	CAMTAPE_OPT("noautodump",        disable_auto_dump, 1),
	CAMTAPE_OPT("scsi_lbprotect=%s", str_crc_checking, 0),
	CAMTAPE_OPT("strict_drive",   strict_drive, 1),
	CAMTAPE_OPT("nostrict_drive", strict_drive, 0),
	FUSE_OPT_END
};

int null_parser(void *device, const char *arg, int key, struct fuse_args *outargs)
{
	return 1;
}

int camtape_parse_opts(void *device, void *opt_args)
{
	struct fuse_args *args = (struct fuse_args *) opt_args;
	struct camtape_data *softc = (struct camtape_data *)device;
	int ret;

	/* fuse_opt_parse can handle a NULL device parameter just fine */
	ret = fuse_opt_parse(args, &global_data, camtape_global_opts, null_parser);
	if (ret < 0) {
		ltfsmsg(LTFS_INFO, 31219I, ret);
		ltfs_profiler_add_entry(softc->profiler, NULL, TAPEBEND_REQ_EXIT(REQ_TC_PARSEOPTS));
		return ret;
	}

	/* Validate scsi logical block protection */
	if (global_data.str_crc_checking) {
		if (strcasecmp(global_data.str_crc_checking, "on") == 0)
			global_data.crc_checking = 1;
		else if (strcasecmp(global_data.str_crc_checking, "off") == 0)
			global_data.crc_checking = 0;
		else {
			ltfsmsg(LTFS_ERR, 31220E, global_data.str_crc_checking);
			ltfs_profiler_add_entry(softc->profiler, NULL, TAPEBEND_REQ_EXIT(REQ_TC_PARSEOPTS));
			return -EINVAL;
		}
	} else
		global_data.crc_checking = 0;

	return 0;
}

/**
 * Open CAM tape backend.
 * @param devname device name of the LTO tape driver
 * @param[out] handle contains the handle to the CAM tape backend on success
 * @return 0 on success or a negative value on error
 */
int camtape_open(const char *devname, void **handle)
{
	struct camtape_data *softc = NULL;
	int drive_type = DRIVE_UNSUPPORTED;
	char vendor[10];
	char product[20];
	int ret;

	CHECK_ARG_NULL(handle, -LTFS_NULL_ARG);
	*handle = NULL;

	/*
	 * XXX KDM check to see whether the sa(4) driver has required features.
	 * ret =  camtape_check_lin_tape_version();
	 * if (ret != DEVICE_GOOD) {
	 * return ret;
 	 *  }
	 */

	ltfsmsg(LTFS_INFO, 31223I, devname);

	softc = calloc(1, sizeof(struct camtape_data));
	if (! softc) {
		ltfsmsg(LTFS_ERR, 10001E, "camtape_open: device private data");
		return -EDEV_NO_MEMORY;
	}

	ret = open_sa_pass(softc, devname);
	if (ret) {
		free(softc);
		return ret;
	}

	cam_strvis((uint8_t *)product, (uint8_t *)softc->cd->inq_data.product,
	    sizeof(softc->cd->inq_data.product), sizeof(product));
	cam_strvis((uint8_t *)vendor, (uint8_t *)softc->cd->inq_data.vendor,
	    sizeof(softc->cd->inq_data.vendor), sizeof(vendor));
	ltfsmsg(LTFS_INFO, 31228I, product);
	ltfsmsg(LTFS_INFO, 31229I, vendor);

	/* Check the drive is supportable */
<<<<<<< HEAD
	struct supported_device **cur = get_supported_devs((char *)softc->cd->inq_data.vendor);
=======
	softc->vendor = get_vendor_id(vendor);
	struct supported_device **cur = get_supported_devs(softc->vendor);
>>>>>>> d8c223b7
	while(*cur) {
		if ((! strncmp((char*)softc->cd->inq_data.vendor, (*cur)->vendor_id, strlen((*cur)->vendor_id)) ) &&
			(! strncmp((char*)softc->cd->inq_data.product, (*cur)->product_id, strlen((*cur)->product_id)) ) ) {
			softc->vendor = (*cur)->vendor_type;
			drive_type = (*cur)->drive_type;
			break;
		}
		cur++;
	}

	if (drive_type != DRIVE_UNSUPPORTED) {
		softc->drive_type = drive_type;

		/* Setup vendor specific parameters */
		init_error_table(softc->vendor, &standard_table, &vendor_table);
		init_timeout(softc->vendor, &softc->timeouts, softc->drive_type);
		if (!softc->timeouts)
			ibm_tape_init_timeout(&softc->timeouts, softc->drive_type);
	} else {
		ltfsmsg(LTFS_INFO, 31230I, softc->cd->inq_data.product);
		close(softc->fd_sa);
		close_cd_pass_device(softc);
		free(softc);
		return -EDEV_DEVICE_UNSUPPORTABLE;
	}

	/* Set drive serial number to private data to put it to the dump file name */
	memset(softc->drive_serial, 0, sizeof(softc->drive_serial));
	memcpy(softc->drive_serial, softc->cd->serial_num, softc->cd->serial_num_len);

	ltfsmsg(LTFS_INFO, 31232I, softc->cd->inq_data.revision);
	if (! drive_has_supported_fw(softc->vendor, softc->drive_type, (uint8_t *)softc->cd->inq_data.revision)) {
		ltfsmsg(LTFS_INFO, 31230I, "firmware", softc->cd->inq_data.revision);
		close(softc->fd_sa);
		close_cd_pass_device(softc);

		free(softc);
		return -EDEV_UNSUPPORTED_FIRMWARE;
	}

	ltfsmsg(LTFS_INFO, 31233I, softc->drive_serial);

	softc->loaded = false; /* Assume tape is not loaded until a successful load call. */

	softc->clear_by_pc     = false;
	softc->force_writeperm = DEFAULT_WRITEPERM;
	softc->force_readperm  = DEFAULT_READPERM;
	softc->force_errortype = DEFAULT_ERRORTYPE;

	*handle = (void *) softc;
	return DEVICE_GOOD;
}

/**
 * Reopen CAM tape backend
 * @param devname device name of the LTO tape driver
 * @param device a pointer to the camtape backend
 * @return 0 on success or a negative value on error
 */
int camtape_reopen(const char *name, void *vstate)
{
	/* Do nothing */
	return 0;
}

/**
 * Close CAM tape backend
 * @param device a pointer to the camtape backend
 * @return 0 on success or a negative value on error
 */
int camtape_close(void *device)
{
	struct camtape_data *softc = (struct camtape_data *) device;
	struct tc_position pos;

	ltfs_profiler_add_entry(softc->profiler, NULL, TAPEBEND_REQ_ENTER(REQ_TC_CLOSE));
	if (softc->loaded)
		camtape_rewind(device, &pos);

	camtape_set_lbp(device, false);

	close(softc->fd_sa);

	close_cd_pass_device(softc);

	ibm_tape_destroy_timeout(&softc->timeouts);

	ltfs_profiler_add_entry(softc->profiler, NULL, TAPEBEND_REQ_EXIT(REQ_TC_CLOSE));

	if (softc->profiler) {
		fclose(softc->profiler);
		softc->profiler = NULL;
	}

	free(softc);
	return 0;
}

/**
 * Close only file descriptor
 * @param device a pointer to the camtape backend
 * @return 0 on success or a negative value on error
 */
int camtape_close_raw(void *device)
{
	struct camtape_data *softc = (struct camtape_data *) device;

	ltfs_profiler_add_entry(softc->profiler, NULL, TAPEBEND_REQ_ENTER(REQ_TC_CLOSERAW));
	close(softc->fd_sa);
	softc->fd_sa = -1;

	close_cd_pass_device(softc);

	ltfs_profiler_add_entry(softc->profiler, NULL, TAPEBEND_REQ_EXIT(REQ_TC_CLOSERAW));
	return 0;
}

/**
 * Test if a given tape device is connected to the host
 * @param devname device name of the LTO tape driver
 * @return 0 on success, indicating that the drive is connected to the host,
 *  or a negative value on error.
 */
int camtape_is_connected(const char *devname)
{
	struct stat statbuf;
	int ret = 0;

	/*
	 * We assume that /dev is handled by a daemon such as Udev and that
	 * device entries are automatically removed and added upon hotplug events.
	 */
	ret = stat(devname, &statbuf);
	return ret;
}

int _mt_command(void *device, int cmd, char *cmd_name, int param, char **msg)
{
	struct camtape_data *softc = device;
	int fd = softc->fd_sa;
	struct mtop mt = {.mt_op = cmd,.mt_count = param };
	struct scsi_sense_data sense_data;
	int rc;

start:
	rc = ioctl(fd, MTIOCTOP, &mt);

	if (rc != 0) {
		rc = camtape_ioctlrc2err(softc, fd, &sense_data, /*control_cmd*/ 1, msg);
		if (rc == -EDEV_TIME_STAMP_CHANGED) {
			ltfsmsg(LTFS_DEBUG, 31211D, cmd_name, cmd, rc);
			goto start;
		}
		ltfsmsg(LTFS_INFO, 31208I, cmd_name, cmd, rc, errno, softc->drive_serial);
	}
	else {
		*msg = NULL;
		rc = DEVICE_GOOD;
	}

	return rc;
}

/**
 * Read a record from tape
 * @param device a pointer to the camtape backend
 * @param buf a pointer to read buffer
 * @param count read size
 * @param pos a pointer to position data. This function will update position infomation.
 * @param unusual_size a flag specified unusual size or not
 * @return read length on success or a negative value on error
 */
int camtape_read(void *device, char *buf, size_t count, struct tc_position *pos,
				 const bool unusual_size)
{
	ssize_t len = -1, read_len;
	int rc;
	bool silion = unusual_size;
	char *msg = NULL;
	struct camtape_data *softc = (struct camtape_data *) device;
	int    fd = softc->fd_sa;
	size_t datacount = count;

	/*
	 * TODO: Check count is smaller than max of SSIZE_MAX
	 *       The prototype of read system call is
	 *       ssize_t read(int fd, void *buf, size_t count);
	 */

	ltfs_profiler_add_entry(softc->profiler, NULL, TAPEBEND_REQ_ENTER(REQ_TC_READ));
	ltfsmsg(LTFS_DEBUG3, 31395D, "read", count, softc->drive_serial);

	if (softc->force_readperm) {
		softc->read_counter++;
		if (softc->read_counter > softc->force_readperm) {
			ltfsmsg(LTFS_INFO, 31234I, "read");
			ltfs_profiler_add_entry(softc->profiler, NULL, TAPEBEND_REQ_EXIT(REQ_TC_READ));
			if (softc->force_errortype)
				return -EDEV_NO_SENSE;
			else
				return -EDEV_READ_PERM;
		}
	}

	read_len = read(fd, buf, datacount);

	if ((!silion && (size_t)read_len != datacount) || (read_len <= 0)) {
		struct scsi_sense_data sense_data;
		uint8_t stream_bits;

		/* XXX KDM need to pass back valid length of sense data */
		rc = camtape_ioctlrc2err(softc, fd , &sense_data, /*control_cmd*/ 0, &msg);

		if (scsi_get_stream_info(&sense_data, sizeof(sense_data), &softc->cd->inq_data,
								 &stream_bits) != 0) {
			stream_bits = 0;
		}

		switch (rc) {
		case -EDEV_NO_SENSE:
			if (stream_bits & SSD_FILEMARK) {
				/* Filemark Detected */
				ltfsmsg(LTFS_DEBUG, 31236D);
				rc = DEVICE_GOOD;
				pos->block++;
				pos->filemarks++;
				len = 0;
			}
			else if (stream_bits & SSD_ILI) {
				/* Illegal Length */
				int64_t diff_len;
				uint64_t unsigned_diff_len;

				/* XXX KDM need to get the real length of the sense data */
				if (scsi_get_sense_info(&sense_data, sizeof(sense_data), SSD_DESC_INFO,
					&unsigned_diff_len, &diff_len) != 0) {

					/* XXX KDM what do we do if there is no info field? */
					diff_len = 0;
				}

				if (diff_len < 0) {
					ltfsmsg(LTFS_INFO, 31237I, diff_len, count - diff_len); // "Detect overrun condition"
					rc = -EDEV_OVERRUN;
				}
				else {
					ltfsmsg(LTFS_DEBUG, 31238D, diff_len, count - diff_len); // "Detect underrun condition"
					len = count - diff_len;
					rc = DEVICE_GOOD;
					pos->block++;
				}
			}
			else if (errno == EOVERFLOW) {
				ltfsmsg(LTFS_INFO, 31237I, count - read_len, read_len); // "Detect overrun condition"
				rc = -EDEV_OVERRUN;
			}
			else if ((size_t)read_len < count) {
				ltfsmsg(LTFS_DEBUG, 31238D, count - read_len, read_len); // "Detect underrun condition"
				len = read_len;
				rc = DEVICE_GOOD;
				pos->block++;
			}
			break;
		case -EDEV_FILEMARK_DETECTED:
			ltfsmsg(LTFS_DEBUG, 31236D);
			rc = DEVICE_GOOD;
			pos->block++;
			pos->filemarks++;
			len = 0;
			break;
		}

		if (rc != DEVICE_GOOD) {
			if ((rc != -EDEV_CRYPTO_ERROR && rc != -EDEV_KEY_REQUIRED) || ((struct camtape_data *) device)->is_data_key_set) {
				ltfsmsg(LTFS_INFO, 31208I, "READ", count, rc, errno, ((struct camtape_data *) device)->drive_serial);
				camtape_process_errors(device, rc, msg, "read", true);
			}
			len = rc;
		}
	}
	else {
		len = silion ? read_len : (ssize_t)datacount;
		pos->block++;
	}

	if(global_data.crc_checking && len > 4) {
		if (softc->f_crc_check)
			len = softc->f_crc_check(buf, len - 4);
		if (len < 0) {
			ltfsmsg(LTFS_ERR, 31239E);
			len = -EDEV_LBP_READ_ERROR;
		}
	}

	ltfs_profiler_add_entry(softc->profiler, NULL, TAPEBEND_REQ_EXIT(REQ_TC_READ));
	return len;
}

/**
 * Write a record to tape
 * When the drive detect early warning condition, this function will return {-ENOSPC, true}
 *
 * @param device a pointer to the camtape backend
 * @param buf a pointer to read buffer
 * @param count write size
 * @param pos a pointer to position data. This function will update position infomation.
 * @param unusual_size a flag specified unusual size or not
 * @return rc 0 on success or a negative value on error
 */
int camtape_write(void *device, const char *buf, size_t count, struct tc_position *pos)
{
	int rc = -1;
	ssize_t written;
	char *msg = NULL;
	struct scsi_sense_data sense_data;
	int write_retry_done = 0;

	struct camtape_data *softc = (struct camtape_data *) device;
	int    fd = softc->fd_sa;
	size_t     datacount = count;

	/*
	 * TODO: Check count is smaller than max of SSIZE_MAX
	 *       The prototype of write system call is
	 *       ssize_t write(int fd, const void *buf, size_t count);
	 */

	ltfs_profiler_add_entry(softc->profiler, NULL, TAPEBEND_REQ_ENTER(REQ_TC_WRITE));
	ltfsmsg(LTFS_DEBUG, 31395D, "write", count, ((struct camtape_data *) device)->drive_serial);

	if ( softc->force_writeperm ) {
		softc->write_counter++;
		if ( softc->write_counter > softc->force_writeperm ) {
			ltfsmsg(LTFS_INFO, 31234I, "write");
			ltfs_profiler_add_entry(softc->profiler, NULL, TAPEBEND_REQ_EXIT(REQ_TC_WRITE));
			if (softc->force_errortype)
				return -EDEV_NO_SENSE;
			else
				return -EDEV_WRITE_PERM;
		} else if ( softc->write_counter > (softc->force_writeperm - THRESHOLD_FORCE_WRITE_NO_WRITE)) {
			ltfsmsg(LTFS_INFO, 31235I);
			pos->block++;
			ltfs_profiler_add_entry(softc->profiler, NULL, TAPEBEND_REQ_EXIT(REQ_TC_WRITE));
			return DEVICE_GOOD;
		}
	}

	/* Invoke _ioctl to Write */
	if(global_data.crc_checking) {
		if (softc->f_crc_enc)
			softc->f_crc_enc((void *)buf, count);
		datacount = count + 4;
	}

retry_write:

	errno = 0;

	/*
	 * Note that we assume here that our write cannot be broken into multiple pieces.  If it
	 * can, then we may have indeterminate results because it isn't possible to get both an
	 * error and a residual count here.  We get one or the other.
	 */
	written = write(fd, buf, datacount);
	if ((size_t)written != datacount) {
		ltfsmsg(LTFS_INFO, 31208I, "WRITE", count, written, errno, softc->drive_serial);

		if (written == -1) {
			/*
			 * We only get an error when a write actually fails.  The Linux backend also checks
			 * for ENOMEM and retries a number of times.  Note that ENOMEM is returned for
			 * memory allocation failures inside the Linux kernel, and isn't returned for I/O
			 * failures from the tape drive.  In FreeBSD, if any memory allocation is needed in
			 * the write path, we do a blocking allocation that will sleep until it has memory.
			 * So, the only failures we'll see here are failures that come from the tape drive.
			 */
			rc = camtape_ioctlrc2err(softc, fd , &sense_data, /*control_cmd*/ 0, &msg);
		} else {
			/*
			 * Short write.  This means that we hit early warning.  Grab the position to see
			 * what actually happened, and then retry the write.  If we've already done one
			 * retry, try to grab the sense data and return an error from that.
			 */
			camtape_readpos(device, pos);
			if (write_retry_done == 0) {
				write_retry_done = 1;
				goto retry_write;
			} else
				rc = camtape_ioctlrc2err(softc, fd , &sense_data, /*control_cmd*/ 0, &msg);
		}

		if (rc != DEVICE_GOOD)
			camtape_process_errors(device, rc, msg, "write", true);

		if (rc == -EDEV_LBP_WRITE_ERROR)
			ltfsmsg(LTFS_ERR, 31247E);
	} else {
		rc = DEVICE_GOOD;
		pos->block++;
	}

	softc->dirty_acq_loss_w = true;

	ltfs_profiler_add_entry(softc->profiler, NULL, TAPEBEND_REQ_EXIT(REQ_TC_WRITE));
	return rc;
}

/**
 * Write filemark(s) to tape
 * @param device a pointer to the camtape backend
 * @param count count to write filemark. If 0 only flush.
 * @param pos a pointer to position data. This function will update position infomation.
 * @return rc 0 on success or a negative value on error
 */
int camtape_writefm(void *device, size_t count, struct tc_position *pos, bool immed)
{
	int rc = -1;
	char *msg = NULL;
	size_t written_count;
	tape_filemarks_t cur_fm = pos->filemarks;
	struct camtape_data *softc = (struct camtape_data *) device;

	ltfs_profiler_add_entry(softc->profiler, NULL, TAPEBEND_REQ_ENTER(REQ_TC_WRITEFM));
	ltfsmsg(LTFS_DEBUG, 31396D, "writefm", count, softc->drive_serial);

start_wfm:
	errno = 0;
	rc = _mt_command(device, immed ? MTWEOFI : MTWEOF, "WRITE FM", count, &msg);
	camtape_readpos(device, pos);

	if (rc != DEVICE_GOOD) {
		switch (rc) {
		case -EDEV_EARLY_WARNING:
			ltfsmsg(LTFS_WARN, 31245W, "writefm");
			rc = DEVICE_GOOD;
			pos->early_warning = true;
			break;
		case -EDEV_PROG_EARLY_WARNING:
			ltfsmsg(LTFS_WARN, 31246W, "writefm");
			rc = DEVICE_GOOD;
			pos->programmable_early_warning = true;
			break;
		case -EDEV_CONFIGURE_CHANGED:
			written_count = pos->filemarks - cur_fm;
			if (count != written_count) {
				/* need to write fm again */
				count = count - written_count;
				cur_fm = pos->filemarks;
				goto start_wfm;
			}
			break;
		default:
			if (pos->early_warning) {
				ltfsmsg(LTFS_WARN, 31245W, "writefm");
				rc = DEVICE_GOOD;
			}
			if (pos->programmable_early_warning) {
				ltfsmsg(LTFS_WARN, 31246W, "writefm");
				rc = DEVICE_GOOD;
			}
			break;
		}

		if (rc != DEVICE_GOOD) {
			camtape_process_errors(device, rc, msg, "writefm", true);
		}
	} else {
		if (pos->early_warning) {
			ltfsmsg(LTFS_WARN, 31245W, "writefm");
			rc = DEVICE_GOOD;
		}
		if (pos->programmable_early_warning) {
			ltfsmsg(LTFS_WARN, 31246W, "writefm");
			rc = DEVICE_GOOD;
		}
	}

	ltfs_profiler_add_entry(softc->profiler, NULL, TAPEBEND_REQ_EXIT(REQ_TC_WRITEFM));
	return rc;
}

/**
 * Rewind tape
 * @param device a pointer to the camtape backend
 * @param pos a pointer to position data. This function will update position infomation.
 * @return 0 on success or a negative value on error
 */
int camtape_rewind(void *device, struct tc_position *pos)
{
	int rc;
	char *msg = NULL;
	struct camtape_data *softc = device;

	ltfs_profiler_add_entry(softc->profiler, NULL, TAPEBEND_REQ_ENTER(REQ_TC_REWIND));
	ltfsmsg(LTFS_DEBUG, 31392D, "rewind", softc->drive_serial);

	rc = _mt_command(device, MTREW, "REWIND", 0, &msg);
	camtape_readpos(device, pos);

	if (rc != DEVICE_GOOD) {
		camtape_process_errors(device, rc, msg, "rewind", true);
	}

	softc->clear_by_pc     = false;
	softc->force_writeperm = DEFAULT_WRITEPERM;
	softc->force_readperm  = DEFAULT_READPERM;
	softc->write_counter = 0;
	softc->read_counter = 0;

	ltfs_profiler_add_entry(softc->profiler, NULL, TAPEBEND_REQ_EXIT(REQ_TC_REWIND));
	return rc;
}

/**
 * Locate to position on tape
 * @param device a pointer to the camtape backend
 * @param dest a position data of destination.
 * @param pos a pointer to position data. This function will update position infomation.
 * @return rc 0 on success or a negative value on error
 */
int camtape_locate(void *device, struct tc_position dest, struct tc_position *pos)
{
	int rc;
	char *msg = NULL;
	struct camtape_data *softc = device;
	struct scsi_sense_data sense_data;
	struct mtlocate mtl;

	ltfs_profiler_add_entry(softc->profiler, NULL, TAPEBEND_REQ_ENTER(REQ_TC_LOCATE));
	ltfsmsg(LTFS_DEBUG, 31397D, "locate", (unsigned long long)dest.partition,
		(unsigned long long)dest.block, softc->drive_serial);

	memset(&mtl, 0, sizeof(mtl));

	mtl.dest_type = MT_LOCATE_DEST_OBJECT;
	mtl.block_address_mode = MT_LOCATE_BAM_IMPLICIT;
	mtl.logical_id = dest.block;
	mtl.partition = dest.partition;
	if (pos->partition != dest.partition) {
		mtl.flags |= MT_LOCATE_FLAG_CHANGE_PART;

		if (softc->clear_by_pc) {
			softc->clear_by_pc     = false;
			softc->force_writeperm = DEFAULT_WRITEPERM;
			softc->force_readperm  = DEFAULT_READPERM;
			softc->write_counter = 0;
			softc->read_counter  = 0;
		}
	}

	rc = ioctl(softc->fd_sa, MTIOCEXTLOCATE, (caddr_t)&mtl);
	if (rc != 0) {
		rc = camtape_ioctlrc2err(softc, softc->fd_sa, &sense_data, /*control_cmd*/ 1, &msg);
	} else {
		rc = DEVICE_GOOD;
	}

	if (rc != DEVICE_GOOD) {
		if ((unsigned long long)dest.block == TAPE_BLOCK_MAX && rc == -EDEV_EOD_DETECTED) {
			ltfsmsg(LTFS_DEBUG, 31248D, "Locate");
			rc = DEVICE_GOOD;
		}

		if (rc != DEVICE_GOOD)
			camtape_process_errors(device, rc, msg, "locate", true);
	}

	camtape_readpos(device, pos);

	ltfs_profiler_add_entry(softc->profiler, NULL, TAPEBEND_REQ_EXIT(REQ_TC_LOCATE));
	return rc;
}

/**
 * Space to position on tape
 * @param device a pointer to the camtape backend
 * @param count specify record or fm count to move
 * @param type specify type of move
 * @param pos a pointer to position data. This function will update position infomation.
 * @return rc 0 on success or a negative value on error
 */
int camtape_space(void *device, size_t count, TC_SPACE_TYPE type, struct tc_position *pos)
{
	int cmd;
	int rc;
	char *msg = NULL;
	struct camtape_data *softc = (struct camtape_data *)device;

	ltfs_profiler_add_entry(softc->profiler, NULL, TAPEBEND_REQ_ENTER(REQ_TC_SPACE));
	switch (type) {
		case TC_SPACE_EOD:
			ltfsmsg(LTFS_DEBUG, 31392D, "space to EOD", softc->drive_serial);
			cmd = MTEOD;
			count = 0;
			break;
		case TC_SPACE_FM_F:
			ltfsmsg(LTFS_DEBUG, 31394D, "space forward file marks", (unsigned long long)count,
					softc->drive_serial);
			cmd = MTFSF;
			break;
		case TC_SPACE_FM_B:
			ltfsmsg(LTFS_DEBUG, 31394D, "space back file marks", (unsigned long long)count,
					softc->drive_serial);
			cmd = MTBSF;
			break;
		case TC_SPACE_F:
			ltfsmsg(LTFS_DEBUG, 31394D, "space forward records", (unsigned long long)count,
					softc->drive_serial);
			cmd = MTFSR;
			break;
		case TC_SPACE_B:
			ltfsmsg(LTFS_DEBUG, 31394D, "space back records", (unsigned long long)count,
					softc->drive_serial);
			cmd = MTBSR;
			break;
		default:
			/* unexpected space type */
			ltfsmsg(LTFS_INFO, 31249I);
			ltfs_profiler_add_entry(softc->profiler, NULL, TAPEBEND_REQ_EXIT(REQ_TC_SPACE));
			return EDEV_INVALID_ARG;
	}

	if ((unsigned long long)count > 0xFFFFFF) {
		/* count is too large for SPACE 6 command */
		ltfsmsg(LTFS_INFO, 31250I, count);
		ltfs_profiler_add_entry(softc->profiler, NULL, TAPEBEND_REQ_EXIT(REQ_TC_SPACE));
		return EDEV_INVALID_ARG;
	}

	rc = _mt_command(device, cmd, "SPACE", count, &msg);
	camtape_readpos(device, pos);

	if (rc != DEVICE_GOOD) {
		camtape_process_errors(device, rc, msg, "space", true);
	}

	ltfs_profiler_add_entry(softc->profiler, NULL, TAPEBEND_REQ_EXIT(REQ_TC_SPACE));
	return rc;
}

int camtape_long_erase(void *device)
{
	int rc;
	union ccb *ccb = NULL;
	struct camtape_data *softc = (struct camtape_data *)device;
	char *msg;
	int timeout;

	ccb = cam_getccb(softc->cd);
	if (ccb == NULL) {
		rc = -EDEV_NO_MEMORY;
		goto bailout;
	}

	memset(&(&ccb->ccb_h)[1], 0,
		sizeof(struct ccb_scsiio) - sizeof(struct ccb_hdr));

	timeout = camtape_get_timeout(softc->timeouts, ERASE);
	if (timeout < 0) {
		rc = -EDEV_UNSUPPORETD_COMMAND;
		goto bailout;
	}

	scsi_erase(&ccb->csio,
			   /*retries*/ 1,
			   /*cbfcnp*/ NULL,
			   /*tag_action*/ MSG_SIMPLE_Q_TAG,
			   /*immediate*/ 1,
			   /*long_erase*/ 1,
			   /*sense_len*/ SSD_FULL_SIZE,
			   /*timeout*/ timeout);

	ccb->ccb_h.flags |= CAM_DEV_QFRZDIS | CAM_PASS_ERR_RECOVER;

	rc = camtape_send_ccb(softc, ccb, &msg);

	if (rc != DEVICE_GOOD)
		camtape_process_errors(softc, rc, msg, "long erase", true);

bailout:
	if (ccb != NULL)
		cam_freeccb(ccb);

	return rc;
}

/**
 * Erase tape from current position
 * @param device a pointer to the camtape backend
 * @param pos a pointer to position data. This function will update position infomation.
 * @param long_erase Set long bit and immed bit ON.
 * @return 0 on success or a negative value on error
 */
int camtape_erase(void *device, struct tc_position *pos, bool long_erase)
{
	int rc;
	char *msg = NULL;
	struct ltfs_timespec ts_start, ts_now;
	struct camtape_data *softc = (struct camtape_data *)device;

	ltfs_profiler_add_entry(softc->profiler, NULL, TAPEBEND_REQ_ENTER(REQ_TC_ERASE));

	if (long_erase) {
		ltfsmsg(LTFS_DEBUG, 31392D, "long erase", softc->drive_serial);
		get_current_timespec(&ts_start);

		rc = camtape_long_erase(device);

		if (rc == -EDEV_TIME_STAMP_CHANGED) {
			ltfsmsg(LTFS_DEBUG, 31211D, "erase", -1, rc);
			rc = camtape_long_erase(device);
		}

		if (rc != -EDEV_OPERATION_IN_PROGRESS)
			goto bailout;

		while (true) {
			struct scsi_sense_data sense_data;
			int fill_len = 0;

			memset(&sense_data, 0, sizeof(sense_data));
			rc = camtape_request_sense(device, &sense_data, sizeof(sense_data), &fill_len);
			if (rc != -EDEV_OPERATION_IN_PROGRESS)
				goto bailout;

			if (IS_ENTERPRISE(softc->drive_type)) {
				get_current_timespec(&ts_now);
				ltfsmsg(LTFS_INFO, 31251I, (ts_now.tv_sec - ts_start.tv_sec)/60);
			} else {
				struct scsi_sense_sks_progress prog;

				memset(&prog, 0, sizeof(prog));
				rc = scsi_get_sks(&sense_data, fill_len, (uint8_t *)&prog);
				if (rc == 0) {
					int progress;

					progress = scsi_2btoul(prog.progress);

					ltfsmsg(LTFS_INFO, 31252I, progress*100/0xFFFF);
				} else {
					rc = 0;
					goto bailout;
				}
			}
			sleep(60);
		}
	} else {
		ltfsmsg(LTFS_DEBUG, 31392D, "erase", softc->drive_serial);
		rc = _mt_command(device, MTERASE, "ERASE", 0, &msg);	// param=0 means invoking short erase. (not long erase)
	}

bailout:

	camtape_readpos(device, pos);

	if (rc != DEVICE_GOOD) {
		camtape_process_errors(device, rc, msg, "erase", true);
	}

	ltfs_profiler_add_entry(softc->profiler, NULL, TAPEBEND_REQ_EXIT(REQ_TC_ERASE));
	return rc;
}

/**
 * Load tape or rewind when a tape is already loaded
 * @param device a pointer to the camtape backend
 * @param pos a pointer to position data. This function will update position infomation.
 * @return 0 on success or a negative value on error
 */

int _camtape_load_unload(void *device, bool load, struct tc_position *pos)
{
	int rc;
	char *msg = NULL;
	bool take_dump = true;
	struct camtape_data *softc = ((struct camtape_data *) device);

	if (load) {
		rc = _mt_command(device, MTLOAD, "LOAD", 0, &msg);
	}
	else {
		rc = _mt_command(device, MTOFFL, "UNLOAD", 0, &msg);
	}

	if (rc != DEVICE_GOOD) {
		switch (rc) {
		case -EDEV_LOAD_UNLOAD_ERROR:
			if (softc->loadfailed) {
				take_dump = false;
			}
			else {
				softc->loadfailed = true;
			}
			break;
		case -EDEV_NO_MEDIUM:
		case -EDEV_BECOMING_READY:
		case -EDEV_MEDIUM_MAY_BE_CHANGED:
			take_dump = false;
			break;
		default:
			break;
		}
		camtape_readpos(device, pos);
		camtape_process_errors(device, rc, msg, "load unload", take_dump);
	}
	else {
		if (load) {
			camtape_readpos(device, pos);
			softc->tape_alert = 0;
		}
		else {
			pos->partition = 0;
			pos->block = 0;
			softc->tape_alert = 0;
		}
		softc->loadfailed = false;
	}

	return rc;
}

int camtape_load(void *device, struct tc_position *pos)
{
	int rc;
	unsigned char buf[TC_MP_SUPPORTEDPAGE_SIZE];
	struct camtape_data *softc = (struct camtape_data *)device;

	ltfs_profiler_add_entry(softc->profiler, NULL, TAPEBEND_REQ_ENTER(REQ_TC_LOAD));
	ltfsmsg(LTFS_DEBUG, 31392D, "load", softc->drive_serial);

	rc = _camtape_load_unload(device, true, pos);
	if (rc < 0) {
		ltfs_profiler_add_entry(softc->profiler, NULL, TAPEBEND_REQ_EXIT(REQ_TC_LOAD));
		return rc;
	}

	/* Check Cartridge type */
	rc = camtape_modesense(device, TC_MP_SUPPORTEDPAGE, TC_MP_PC_CURRENT, 0x00, buf, sizeof(buf));
	if (rc < 0) {
		ltfs_profiler_add_entry(softc->profiler, NULL, TAPEBEND_REQ_EXIT(REQ_TC_LOAD));
		return rc;
	}

	softc->loaded = true;
	softc->is_worm = false;

	softc->clear_by_pc     = false;
	softc->force_writeperm = DEFAULT_WRITEPERM;
	softc->force_readperm  = DEFAULT_READPERM;
	softc->write_counter = 0;
	softc->read_counter = 0;
	softc->density_code = buf[8];

<<<<<<< HEAD
	if (buf[2] == 0x00 || buf[2] == 0x01) {
		/*
		 * Non-IBM drive doesn't have cartridge type so need to assume from density code.
		 */
=======
	if (softc->vendor == VENDOR_HP) {
>>>>>>> d8c223b7
		softc->cart_type = assume_cart_type(softc->density_code);
		if (buf[2] == 0x01)
			softc->is_worm = true;
	} else {
<<<<<<< HEAD
		/*
		 * IBM drive haves cartridge type in buf[2] like TC_MP_LTO5D_CART.
		 */
=======
>>>>>>> d8c223b7
		softc->cart_type = buf[2];
	}

	if (softc->cart_type == 0x00) {
		ltfsmsg(LTFS_WARN, 31253W);
		ltfs_profiler_add_entry(softc->profiler, NULL, TAPEBEND_REQ_EXIT(REQ_TC_LOAD));
		return 0;
	}

	rc = is_supported_tape(softc->cart_type, softc->density_code, &(softc->is_worm));
	if(rc == -LTFS_UNSUPPORTED_MEDIUM)
		ltfsmsg(LTFS_INFO, 31255I, softc->cart_type, softc->density_code);

	ltfs_profiler_add_entry(softc->profiler, NULL, TAPEBEND_REQ_EXIT(REQ_TC_LOAD));

	return rc;
}

/**
 * Unload tape
 * @param device a pointer to the camtape backend
 * @param pos a pointer to position data. This function will update position infomation.
 * @return 0 on success or a negative value on error
 */
int camtape_unload(void *device, struct tc_position *pos)
{
	int rc;
	struct camtape_data *softc = (struct camtape_data *)device;

	ltfs_profiler_add_entry(softc->profiler, NULL, TAPEBEND_REQ_ENTER(REQ_TC_UNLOAD));
	ltfsmsg(LTFS_DEBUG, 31392D, "unload", softc->drive_serial);

	rc = _camtape_load_unload(device, false, pos);

	softc->clear_by_pc     = false;
	softc->force_writeperm = DEFAULT_WRITEPERM;
	softc->force_readperm = DEFAULT_READPERM;
	softc->write_counter = 0;
	softc->read_counter = 0;

	if (rc < 0) {
		ltfs_profiler_add_entry(softc->profiler, NULL, TAPEBEND_REQ_EXIT(REQ_TC_UNLOAD));
		return rc;
	} else {
		softc->loaded = false;
		softc->is_worm = false;
		ltfs_profiler_add_entry(softc->profiler, NULL, TAPEBEND_REQ_EXIT(REQ_TC_UNLOAD));
		return rc;
	}
}

/*
 * Get the first block position that is not transferred to the medium. Eventually it would
 * be nice to include this in status information returned from the sa(4) driver.
 */
static int camtape_get_next_block_to_xfer(void *device, struct tc_position *pos)
{
	int rc;
	union ccb *ccb = NULL;
	struct camtape_data *softc = (struct camtape_data *)device;
	struct scsi_tape_position_ext_data ext_data;
	int timeout;
	char *msg;

	ltfs_profiler_add_entry(softc->profiler, NULL, TAPEBEND_REQ_ENTER(REQ_TC_READPOS));

	ccb = cam_getccb(softc->cd);
	if (ccb == NULL) {
		rc = -EDEV_NO_MEMORY;
		goto bailout;
	}
	CCB_CLEAR_ALL_EXCEPT_HDR(ccb);
	memset(&ext_data, 0, sizeof(ext_data));

	timeout = camtape_get_timeout(softc->timeouts, READ_POSITION);
	if (timeout < 0) {
		rc = -EDEV_UNSUPPORETD_COMMAND;
		goto bailout;
	}

	/*
	 * XXX KDM should we do any retries here?  Doing retries potentially hides sense data.
	 */
	scsi_read_position_10(&ccb->csio,
						  /*retries*/ 0,
						  /*cbfcnp*/ NULL,
						  /*tag_action*/ MSG_SIMPLE_Q_TAG,
						  /*service_action*/ SA_RPOS_EXTENDED_FORM,
						  /*data_ptr*/ (uint8_t *)&ext_data,
						  /*length*/ sizeof(ext_data),
						  /*sense_len*/ SSD_FULL_SIZE,
						  /*timeout*/ timeout);

	ccb->ccb_h.flags |= CAM_DEV_QFRZDIS;
	rc = camtape_send_ccb(softc, ccb, &msg);

	if (rc != DEVICE_GOOD)
		camtape_process_errors(softc, rc, msg, "READPOS", true);
	else {
		pos->partition = ext_data.partition;
<<<<<<< HEAD
		pos->block = scsi_8btou64(ext_data.last_object);
=======
		pos->block = scsi_8btou64(ext_data.last_object)
>>>>>>> d8c223b7
		ltfsmsg(LTFS_DEBUG, 30398D, "next-block-to-xfer",
				(unsigned long long) pos->block, 0, 0, softc->drive_serial);
	}

bailout:
	if (ccb != NULL)
		cam_freeccb(ccb);

	ltfs_profiler_add_entry(softc->profiler, NULL, TAPEBEND_REQ_EXIT(REQ_TC_READPOS));

	return rc;
}

static int camtape_load_attr(struct mt_status_data *mtinfo, xmlDocPtr doc, xmlAttr *attr,
    int level, char **msg)
{
	struct mt_status_entry *entry;
	xmlAttr *xattr = NULL;
	int retval = DEVICE_GOOD;

	entry = mtinfo->cur_entry[mtinfo->level];

	for (xattr = attr; xattr != NULL; xattr = xattr->next) {
		if (xattr->type == XML_ATTRIBUTE_NODE) {
			struct mt_status_nv *nv;
			int need_nv = 0, need_free = 1;
			char *str;

			str = (char *)xmlNodeListGetString(doc, xattr->children, 1);
			if (strcmp((char *)xattr->name, "size") == 0) {
				entry->size = strtoull(str, NULL, 0);
			} else if (strcmp((char *)xattr->name, "type") == 0) {
				if (strcmp(str, "int") == 0) {
					entry->var_type = MT_TYPE_INT;
				} else if (strcmp(str, "uint") == 0) {
					entry->var_type = MT_TYPE_UINT;
				} else if (strcmp(str, "str") == 0) {
					entry->var_type = MT_TYPE_STRING;
				} else if (strcmp(str, "node") == 0) {
					entry->var_type = MT_TYPE_NODE;
				} else {
					need_nv = 1;
				}
			} else if (strcmp((char *)xattr->name, "fmt") == 0) {
				entry->fmt = str;
				need_free = 0;
			} else if (strcmp((char *)xattr->name, "desc") == 0) {
				entry->desc = str;
				need_free = 0;
			} else {
				need_nv = 1;
			}
			if (need_nv != 0) {
				nv = malloc(sizeof(*nv));
				if (nv == NULL) {
					*msg = SAFE_STRDUP("Unable to allocate memory");
					retval = -EDEV_NO_MEMORY;
					goto bailout;
				}
				memset(nv, 0, sizeof(*nv));
				nv->name = SAFE_STRDUP((char *)xattr->name);
				nv->value = str;
				STAILQ_INSERT_TAIL(&entry->nv_list, nv, links);
				need_free = 0;
			}
			if (need_free != 0)
				xmlFree(str);
		}
	}
bailout:

	return (retval);
}

static int camtape_load_elements(struct mt_status_data *mtinfo, xmlDocPtr doc, xmlNode *node,
    int level, char **msg)
{
	struct mt_status_entry *entry;
	xmlNode *xnode = NULL;
	int retval = DEVICE_GOOD;

	for (xnode = node; xnode != NULL; xnode = xnode->next) {
		int created_element = 0;

		if (xnode->type == XML_ELEMENT_NODE) {
			mtinfo->level++;
			if ((u_int)mtinfo->level > sizeof(mtinfo->cur_entry) /
			    sizeof(mtinfo->cur_entry[0])) {
				*msg = SAFE_STRDUP("Too many nesting levels");
				retval = -EDEV_INVALID_ARG;
				goto bailout;
			}
			created_element = 1;
			entry = malloc(sizeof(*entry));
			if (entry == NULL) {
				*msg = SAFE_STRDUP("Unable to allocate memory");
				retval = -EDEV_NO_MEMORY;
				goto bailout;
			}
			memset(entry, 0, sizeof(*entry));
			STAILQ_INIT(&entry->nv_list);
			STAILQ_INIT(&entry->child_entries);
			entry->entry_name = SAFE_STRDUP((char *)xnode->name);
			mtinfo->cur_entry[mtinfo->level] = entry;
			if (mtinfo->cur_entry[mtinfo->level - 1] == NULL) {
				STAILQ_INSERT_TAIL(&mtinfo->entries, entry, links);
			} else {
				STAILQ_INSERT_TAIL(
				    &mtinfo->cur_entry[mtinfo->level - 1]->child_entries,
				    entry, links);
				entry->parent = mtinfo->cur_entry[mtinfo->level - 1];
			}
		} else if (xnode->type == XML_TEXT_NODE) {
			char *str;


			str = (char *)xmlNodeListGetString(doc, xnode, 1);

			if (xmlIsBlankNode(xnode) != 0)
				continue;

			entry = mtinfo->cur_entry[mtinfo->level];

			entry->value = str;
			switch (entry->var_type) {
			case MT_TYPE_INT:
				entry->value_signed = strtoll(str, NULL, 0);
				break;
			case MT_TYPE_UINT:
				entry->value_unsigned = strtoull(str, NULL, 0);
				break;
			default:
				break;
			}
		}
		if (xnode->properties != NULL) {
			retval = camtape_load_attr(mtinfo, doc, xnode->properties, level, msg);
			if (retval != DEVICE_GOOD)
				goto bailout;
		}
		retval = camtape_load_elements(mtinfo, doc, xnode->children, level + 1, msg);
		if (retval != DEVICE_GOOD)
			goto bailout;

		if (created_element != 0) {
			mtinfo->cur_entry[mtinfo->level] = NULL;
			mtinfo->level--;
		}
	}

bailout:
	return (retval);
}

int camtape_get_mtinfo(struct camtape_data *softc, struct mt_status_data *mtinfo, int params,
    char **msg)
{
	struct mtextget extget;
	int alloc_size = 32768;
	xmlParserCtxtPtr ctx = NULL;
	xmlDocPtr doc = NULL;
	xmlNode *root_element = NULL;
	char *xml_str = NULL;
	int retval = DEVICE_GOOD;

extget_retry:

	memset(&extget, 0, sizeof(extget));
	xml_str = malloc(alloc_size);
	if (xml_str == NULL) {
		*msg = SAFE_STRDUP("Unable to allocate memory");
		retval = -EDEV_NO_MEMORY;
		goto bailout;
	}
	extget.status_xml = xml_str;
	extget.alloc_len = alloc_size;

	if (ioctl(softc->fd_sa, (params != 0) ? MTIOCPARAMGET : MTIOCEXTGET, &extget) == -1) {
		char tmpstr[512];

		snprintf(tmpstr, sizeof(tmpstr), "ioctl error from sa(4) driver: %s",
		    strerror(errno));
		*msg = SAFE_STRDUP(tmpstr);
		retval = -errno;
		goto bailout;
	}

	if (extget.status == MT_EXT_GET_NEED_MORE_SPACE) {
		/*
		 * The driver needs more space, so double
		 * our allocation and try again.
		 */
		alloc_size *= 2;
		free(xml_str);
		xml_str = NULL;
		goto extget_retry;
	} else if (extget.status != MT_EXT_GET_OK) {
		char tmpstr[512];

		retval = -EDEV_DRIVER_ERROR;
		snprintf(tmpstr, sizeof(tmpstr), "Error getting status data from sa(4) driver: status = %d",
			extget.status);
		*msg = SAFE_STRDUP(tmpstr);
		goto bailout;
	}

	LIBXML_TEST_VERSION;

	ctx = xmlNewParserCtxt();
	if (ctx == NULL) {
		*msg = SAFE_STRDUP("Unable to create new XML parser context");
		retval = -EDEV_NO_MEMORY;
		goto bailout;
	}

	doc = xmlCtxtReadMemory(ctx, xml_str, strlen(xml_str), NULL, NULL, 0);
	if (doc == NULL) {
		*msg = SAFE_STRDUP("Unable to parse XML");
		retval = -EDEV_DRIVER_ERROR;
		goto bailout;
	} else {
		if (ctx->valid == 0) {
			*msg = SAFE_STRDUP("XML parsing result is: not valid");
			retval = -EDEV_INVALID_ARG;
			goto bailout;
		}
	}

	root_element = xmlDocGetRootElement(doc);
	memset(mtinfo, 0, sizeof(*mtinfo));
	mtinfo->level = 1;
	STAILQ_INIT(&mtinfo->entries);
	retval = camtape_load_elements(mtinfo, doc, root_element, 0, msg);

bailout:

	if (xml_str != NULL)
		free(xml_str);
	if (doc != NULL)
		xmlFreeDoc(doc);
	if (ctx != NULL)
		xmlFreeParserCtxt(ctx);

	return (retval);
}

int camtape_free_mtinfo(struct camtape_data *softc, struct mt_status_data *mtinfo)
{
	mt_status_free(mtinfo);

	return (DEVICE_GOOD);
}

typedef enum {
	MT_REPORTED_FILENO 	= 0,
	MT_REPORTED_BLKNO	= 1,
	MT_PARTITION		= 2,
	MT_BOP				= 3,
	MT_EOP				= 4,
	MT_BPEW				= 5
} camtape_status_index;

struct camtape_status_item {
	const char *name;
	struct mt_status_entry *entry;
} req_status_items[] = {
	{"reported_fileno", NULL },
	{"reported_blkno", NULL },
	{"partition", NULL },
	{"bop", NULL },
	{"eop", NULL },
	{"bpew", NULL}
};
#define	CT_NUM_STATUS_ITEMS	(sizeof(req_status_items)/sizeof(req_status_items[0]))

int camtape_getstatus(struct camtape_data *softc, struct mt_status_data *mtinfo,
    struct camtape_status_item *status_items, int num_status_items, char **msg)
{
	int retval = DEVICE_GOOD;
	int i;

	retval = camtape_get_mtinfo(softc, mtinfo, /*params*/ 0, msg);
	if (retval != DEVICE_GOOD)
		goto bailout;

	for (i = 0; i < num_status_items; i++) {
		char *name;

		name = __DECONST(char *, status_items[i].name);
		status_items[i].entry = mt_status_entry_find(mtinfo, name);
		if (status_items[i].entry == NULL) {
			char tmpstr[512];

			snprintf(tmpstr, sizeof(tmpstr), "Unable to fetch sa(4) status item %s", name);
			*msg = SAFE_STRDUP(tmpstr);
			retval = -EDEV_INVALID_ARG;
			goto bailout;
		}
	}

bailout:
	return (retval);
}

/**
 * Tell the current position
 * @param device a pointer to the camtape backend
 * @param pos a pointer to position data. This function will update position infomation.
 * @return 0 on success or a negative value on error
 */
int camtape_readpos(void *device, struct tc_position *pos)
{
	struct camtape_data *softc = (struct camtape_data *)device;
	int rc = DEVICE_GOOD;
	char *msg = NULL;
	struct camtape_status_item status_items[CT_NUM_STATUS_ITEMS];
	struct mt_status_data mtinfo;

	ltfs_profiler_add_entry(softc->profiler, NULL, TAPEBEND_REQ_ENTER(REQ_TC_READPOS));

	memset(status_items, 0, sizeof(status_items));
	memset(&mtinfo, 0, sizeof(mtinfo));
	memcpy(status_items, req_status_items, MIN(sizeof(status_items), sizeof(req_status_items)));

	rc = camtape_getstatus(softc, &mtinfo, status_items, CT_NUM_STATUS_ITEMS, &msg);
	if (rc != DEVICE_GOOD) {
		camtape_process_errors(device, rc, msg, "readpos", true);
		goto bailout;
	}

	if (status_items[MT_EOP].entry->value_signed == 0)
		pos->early_warning = false;
	else if (status_items[MT_EOP].entry->value_signed == 1)
		pos->early_warning = true;

	if (status_items[MT_BPEW].entry->value_signed == 0)
		pos->programmable_early_warning = false;
	else if (status_items[MT_BPEW].entry->value_signed == 1)
		pos->programmable_early_warning = true;
	pos->partition = status_items[MT_PARTITION].entry->value_signed;
	pos->block = status_items[MT_REPORTED_BLKNO].entry->value_signed;
	pos->filemarks = status_items[MT_REPORTED_FILENO].entry->value_signed;

	ltfsmsg(LTFS_DEBUG, 31398D, "readpos", (unsigned long long)pos->partition,
			(unsigned long long)pos->block, (unsigned long long)pos->filemarks,
			softc->drive_serial);
bailout:

	camtape_free_mtinfo(softc, &mtinfo);

	ltfs_profiler_add_entry(softc->profiler, NULL, TAPEBEND_REQ_EXIT(REQ_TC_READPOS));

	return rc;
}

/**
 * Make/Unmake partition
 * @param device a pointer to the camtape backend
 * @param format specify type of format
 * @param vol_name Volume name, unused by libtlfs (HPE extension)
 * @param vol_name Barcode name, unused by libtlfs (HPE extension)
 * @param vol_mam_uuid Volume UUID, unused by libtlfs (HPE extension)
 * @return 0 on success or a negative value on error
 */
int camtape_format(void *device, TC_FORMAT_TYPE format, const char *vol_name, const char *barcode_name, const char *vol_mam_uuid)
{
	int rc, aux_rc;
	char *msg = NULL;
	struct camtape_data *softc = (struct camtape_data *)device;
	unsigned char buf[TC_MP_SUPPORTEDPAGE_SIZE];
	union ccb *ccb = NULL;
	int timeout;

	ltfs_profiler_add_entry(softc->profiler, NULL, TAPEBEND_REQ_ENTER(REQ_TC_FORMAT));
	ltfsmsg(LTFS_DEBUG, 31392D, "format", softc->drive_serial);

	if ((unsigned char) format >= (unsigned char) TC_FORMAT_MAX) {
		ltfsmsg(LTFS_INFO, 31256I, format);
		ltfs_profiler_add_entry(softc->profiler, NULL, TAPEBEND_REQ_EXIT(REQ_TC_FORMAT));
		return -1;
	}

	ccb = cam_getccb(softc->cd);
	if (ccb == NULL) {
		rc = -EDEV_NO_MEMORY;
		goto bailout;
	}

	memset(&(&ccb->ccb_h)[1], 0,
		sizeof(struct ccb_scsiio) - sizeof(struct ccb_hdr));

	timeout = camtape_get_timeout(softc->timeouts, FORMAT_MEDIUM);
	if (timeout < 0) {
		rc = -EDEV_UNSUPPORETD_COMMAND;
		goto bailout;
	}

	scsi_format_medium(&ccb->csio,
					   /*retries*/ 1,
					   /*cbfcnp*/ NULL,
					   /*tag_action*/ MSG_SIMPLE_Q_TAG,
					   /*byte1*/ 0,
					   /*byte2*/ format,
					   /*data_ptr*/ NULL,
					   /*dxfer_len*/ 0,
					   /*sense_len*/ SSD_FULL_SIZE,
					   /*timeout*/ timeout);

	ccb->ccb_h.flags |= CAM_DEV_QFRZDIS | CAM_PASS_ERR_RECOVER;

	rc = camtape_send_ccb(softc, ccb, &msg);

	if (rc != DEVICE_GOOD) {
		camtape_process_errors(device, rc, msg, "format", true);
		goto bailout;
	}

	aux_rc = camtape_modesense(device, TC_MP_SUPPORTEDPAGE, TC_MP_PC_CURRENT, 0x00, buf, sizeof(buf));
	if (aux_rc == DEVICE_GOOD) {
		softc->cart_type = buf[2];
		softc->density_code = buf[8];
	}
bailout:
	if (ccb != NULL)
		cam_freeccb(ccb);

	ltfs_profiler_add_entry(softc->profiler, NULL, TAPEBEND_REQ_EXIT(REQ_TC_FORMAT));
	return rc;
}

/**
 * Tell log data from the drive
 * @param device a pointer to the camtape backend
 * @param page page code of log sense
 * @param buf pointer to buffer to store log data
 * @param size length of the buffer
 * @return 0 on success or a negative value on error
 */
#define MAX_UINT16 (0x0000FFFF)

int camtape_logsense(void *device, const uint8_t page, const uint8_t subpage,
					 unsigned char *buf, const size_t size)
{
	int rc = DEVICE_GOOD;
	char *msg = NULL;
	struct scsi_log_sense *scsi_cmd;
	union ccb *ccb = NULL;
	int timeout;

	struct camtape_data *softc = device;

	unsigned int len = 0;
	unsigned char *inner_buf = NULL;

	ltfs_profiler_add_entry(softc->profiler, NULL, TAPEBEND_REQ_ENTER(REQ_TC_LOGSENSE));
	ltfsmsg(LTFS_DEBUG3, 31397D, "logsense",
			(unsigned long long)page, (unsigned long long)subpage, softc->drive_serial);

	inner_buf = calloc(1, MAXLP_SIZE); /* Assume max length of LP is 0xFFFF */
	if (!inner_buf)
		return -LTFS_NO_MEMORY;

	ccb = cam_getccb(softc->cd);
	if (ccb == NULL) {
		rc = -EDEV_NO_MEMORY;
		goto bailout;
	}

	memset(&(&ccb->ccb_h)[1], 0,
		sizeof(struct ccb_scsiio) - sizeof(struct ccb_hdr));

	timeout = camtape_get_timeout(softc->timeouts, LOG_SENSE);
	if (timeout < 0) {
		rc = -EDEV_UNSUPPORETD_COMMAND;
		goto bailout;
	}

	scsi_log_sense(&ccb->csio,
				   /*retries*/ 1,
				   /*cbfcnp*/ NULL,
				   /*tag_action*/ MSG_SIMPLE_Q_TAG,
				   /*page_code*/ page,
				   /*page*/ SLS_PAGE_CTRL_CUMULATIVE,
				   /*save_pages*/ 0,
				   /*ppc*/ 0,
				   /*paramptr*/ 0,
				   /*param_buf*/ inner_buf,
				   /*param_len*/ MAXLP_SIZE,
				   /*sense_len*/ SSD_FULL_SIZE,
				   /*timeout*/ timeout);
	/*
	 * XXX KDM need to add subpage to the log sense fill function.
	 */
	scsi_cmd = (struct scsi_log_sense *)&ccb->csio.cdb_io.cdb_bytes;
	scsi_cmd->subpage = subpage;

	ccb->ccb_h.flags |= CAM_DEV_QFRZDIS | CAM_PASS_ERR_RECOVER;

	rc = camtape_send_ccb(softc, ccb, &msg);

	if (rc != DEVICE_GOOD)
		camtape_process_errors(softc, rc, msg, "logsense page", true);
	else {
		len = ((int)inner_buf[2] << 8) + (int)inner_buf[3] + 4;

		if (size > len)
			memcpy(buf, inner_buf, len);
		else
			memcpy(buf, inner_buf, size);

		rc = len;
	}

bailout:
	if (inner_buf != NULL)
		free(inner_buf);

	if (ccb != NULL)
		cam_freeccb(ccb);

	ltfs_profiler_add_entry(softc->profiler, NULL, TAPEBEND_REQ_EXIT(REQ_TC_LOGSENSE));

	return rc;
}

#define PARTITIOIN_REC_HEADER_LEN (4)

int camtape_remaining_capacity(void *device, struct tc_remaining_cap *cap)
{
	unsigned char logdata[LOGSENSEPAGE];
	unsigned char buf[32];
	struct camtape_data *softc = (struct camtape_data *)device;
	int param_size, i;
	int length;
	int offset;
	uint32_t logcap;
	int rc;

	ltfs_profiler_add_entry(softc->profiler, NULL, TAPEBEND_REQ_ENTER(REQ_TC_REMAINCAP));
	if ((IS_LTO(softc->drive_type) && (DRIVE_GEN(softc->drive_type) == 0x05)) ||
		(softc->vendor == VENDOR_HP && IS_LTO(softc->drive_type) && (DRIVE_GEN(softc->drive_type) == 0x06)) ||
		(softc->vendor == VENDOR_QUANTUM_B && IS_LTO(softc->drive_type))) {

		/* Issue LogPage 0x31 */
		rc = camtape_logsense(device, LOG_TAPECAPACITY, (uint8_t)0, logdata, LOGSENSEPAGE);
		if (rc < 0) {
			ltfsmsg(LTFS_INFO, 31257I, LOG_TAPECAPACITY, rc);
			ltfs_profiler_add_entry(softc->profiler, NULL, TAPEBEND_REQ_EXIT(REQ_TC_REMAINCAP));
			return rc;
		}

		for(i = TAPECAP_REMAIN_0; i < TAPECAP_SIZE; i++) {
			if (parse_logPage(logdata, (uint16_t) i, &param_size, buf, sizeof(buf))
				|| param_size != sizeof(uint32_t)) {
				ltfsmsg(LTFS_INFO, 31258I);
				ltfs_profiler_add_entry(softc->profiler, NULL, TAPEBEND_REQ_EXIT(REQ_TC_REMAINCAP));
				return -EDEV_NO_MEMORY;
			}

			logcap = ltfs_betou32(buf);

			switch (i) {
			case TAPECAP_REMAIN_0:
				cap->remaining_p0 = logcap;
				break;
			case TAPECAP_REMAIN_1:
				cap->remaining_p1 = logcap;
				break;
			case TAPECAP_MAX_0:
				cap->max_p0 = logcap;
				break;
			case TAPECAP_MAX_1:
				cap->max_p1 = logcap;
				break;
			default:
				ltfsmsg(LTFS_INFO, 31259I, i);
				ltfs_profiler_add_entry(softc->profiler, NULL, TAPEBEND_REQ_EXIT(REQ_TC_REMAINCAP));
				return -EDEV_INVALID_ARG;
				break;
			}
		}
	}
	else {
		/* Issue LogPage 0x17 */
		rc = camtape_logsense(device, LOG_VOLUMESTATS, (uint8_t)0, logdata, LOGSENSEPAGE);
		if (rc < 0) {
			ltfsmsg(LTFS_INFO, 31257I, LOG_VOLUMESTATS, rc);
			ltfs_profiler_add_entry(softc->profiler, NULL, TAPEBEND_REQ_EXIT(REQ_TC_REMAINCAP));
			return rc;
		}

		/* parse param 0x202 - nominal capacity of the partitions */
		if (parse_logPage(logdata, (uint16_t)VOLSTATS_PARTITION_CAP, &param_size, buf, sizeof(buf))) {
			ltfsmsg(LTFS_INFO, 31258I);
			ltfs_profiler_add_entry(softc->profiler, NULL, TAPEBEND_REQ_EXIT(REQ_TC_REMAINCAP));
			return -EDEV_NO_MEMORY;
		}

		memset(cap, 0, sizeof(struct tc_remaining_cap));

		cap->max_p0 = ltfs_betou32(&buf[PARTITIOIN_REC_HEADER_LEN]);
		offset = (int)buf[0] + 1;
		length = (int)buf[offset] + 1;

		if (offset + length <= param_size) {
			cap->max_p1 = ltfs_betou32(&buf[offset + PARTITIOIN_REC_HEADER_LEN]);
		}

		/* parse param 0x204 - remaining capacity of the partitions */
		if (parse_logPage(logdata, (uint16_t)VOLSTATS_PART_REMAIN_CAP, &param_size, buf, sizeof(buf))) {
			ltfsmsg(LTFS_INFO, 31258I);
			ltfs_profiler_add_entry(softc->profiler, NULL, TAPEBEND_REQ_EXIT(REQ_TC_REMAINCAP));
			return -EDEV_NO_MEMORY;
		}

		cap->remaining_p0 = ltfs_betou32(&buf[PARTITIOIN_REC_HEADER_LEN]);
		offset = (int)buf[0] + 1;
		length = (int)buf[offset] + 1;

		if (offset + length <= param_size) {
			cap->remaining_p1 = ltfs_betou32(&buf[offset + PARTITIOIN_REC_HEADER_LEN]);
		}

		/* Convert MB to MiB -- Need to consider about overflow when max cap reaches to 18EB */
		cap->max_p0 = (cap->max_p0 * 1000 * 1000) >> 20;
		cap->max_p1 = (cap->max_p1 * 1000 * 1000) >> 20;
		cap->remaining_p0 = (cap->remaining_p0 * 1000 * 1000) >> 20;
		cap->remaining_p1 = (cap->remaining_p1 * 1000 * 1000) >> 20;
	}

	ltfsmsg(LTFS_DEBUG3, 31397D, "capacity part0", (unsigned long long)cap->remaining_p0,
			(unsigned long long)cap->max_p0, softc->drive_serial);
	ltfsmsg(LTFS_DEBUG3, 31397D, "capacity part1", (unsigned long long)cap->remaining_p1,
		(unsigned long long)cap->max_p1, softc->drive_serial);

	return 0;
}


/**
 * Get mode data
 * @param device a pointer to the camtape backend
 * @param page a page id of mode data
 * @param pc page control value for mode sense command
 * @param buf pointer to mode page data. this function will update this data
 * @param size length of buf
 * @return 0 on success or a negative value on error
 */
int camtape_modesense(void *device, const uint8_t page, const TC_MP_PC_TYPE pc, const uint8_t subpage,
					  unsigned char *buf, const size_t size)
{
	int rc;
	char *msg = NULL;
	struct camtape_data *softc = (struct camtape_data *)device;
	union ccb *ccb = NULL;
	int timeout;

	ltfs_profiler_add_entry(softc->profiler, NULL, TAPEBEND_REQ_ENTER(REQ_TC_MODESENSE));
	ltfsmsg(LTFS_DEBUG3, 31393D, "modesense", page, softc->drive_serial);

	ccb = cam_getccb(softc->cd);
	if (ccb == NULL) {
		rc = -EDEV_NO_MEMORY;
		goto bailout;
	}

	memset(&(&ccb->ccb_h)[1], 0,
		sizeof(struct ccb_scsiio) - sizeof(struct ccb_hdr));

	timeout = camtape_get_timeout(softc->timeouts, MODE_SENSE_10);
	if (timeout < 0) {
		rc = -EDEV_UNSUPPORETD_COMMAND;
		goto bailout;
	}

	scsi_mode_sense_len(&ccb->csio,
						/*retries*/ 1,
						/*cbfcnp*/ NULL,
						/*tag_action*/ MSG_SIMPLE_Q_TAG,
						/*dbd*/ 0,
						/*page_code*/ pc,
						/*page*/ page,
						/*param_buf*/ buf,
						/*param_len*/ MIN(MAX_UINT16, size),
						/*minimum_cmd_size*/ 10,
						/*sense_len*/ SSD_FULL_SIZE,
						/*timeout*/ timeout);
	/*
	 * XXX KDM need a version of scsi_mode_sense() that allows setting the subpage.  The offset
	 * is the same in the 6 and 10 byte versions, so we can just set the same byte here.
	 */
	ccb->csio.cdb_io.cdb_bytes[3] = subpage;

	ccb->ccb_h.flags |= CAM_DEV_QFRZDIS | CAM_PASS_ERR_RECOVER;

	rc = camtape_send_ccb(softc, ccb, &msg);

	if (rc != DEVICE_GOOD)
		camtape_process_errors(softc, rc, msg, "modesense", true);

bailout:
	if (ccb != NULL)
		cam_freeccb(ccb);

	ltfs_profiler_add_entry(softc->profiler, NULL, TAPEBEND_REQ_EXIT(REQ_TC_MODESENSE));
	return rc;
}

/**
 * Set mode data
 * @param device a pointer to the camtape backend
 * @param buf pointer to mode page data. This data will be sent to the drive
 * @param size length of buf
 * @return 0 on success or a negative value on error
 */
int camtape_modeselect(void *device, unsigned char *buf, const size_t size)
{
	int rc;
	char *msg = NULL;
	struct camtape_data *softc = (struct camtape_data *)device;
	union ccb *ccb;
	int timeout;

	ltfs_profiler_add_entry(softc->profiler, NULL, TAPEBEND_REQ_ENTER(REQ_TC_MODESELECT));
	ltfsmsg(LTFS_DEBUG3, 31392D, "modeselect", softc->drive_serial);

	ccb = cam_getccb(softc->cd);
	if (ccb == NULL) {
		rc = -EDEV_NO_MEMORY;
		goto bailout;
	}

	memset(&(&ccb->ccb_h)[1], 0,
		sizeof(struct ccb_scsiio) - sizeof(struct ccb_hdr));

	timeout = camtape_get_timeout(softc->timeouts, MODE_SELECT_10);
	if (timeout < 0) {
		rc = -EDEV_UNSUPPORETD_COMMAND;
		goto bailout;
	}

	scsi_mode_select_len(&ccb->csio,
						 /*retries*/ 1,
						 /*cbfcnp*/ NULL,
						 /*tag_action*/ MSG_SIMPLE_Q_TAG,
						 /*scsi_page_fmt*/ 1,
						 /*save_pages*/ 0,
						 /*param_buf*/ buf,
						 /*param_len*/ size,
						 /*minimum_cmd_len*/ 10,
						 /*sense_len*/ SSD_FULL_SIZE,
						 /*timeout*/ timeout);

	ccb->ccb_h.flags |= CAM_DEV_QFRZDIS | CAM_PASS_ERR_RECOVER;

	rc = camtape_send_ccb(softc, ccb, &msg);

	if (rc != DEVICE_GOOD) {
		if (rc == -EDEV_MODE_PARAMETER_ROUNDED)
			rc = DEVICE_GOOD;

		if (rc != DEVICE_GOOD)
			camtape_process_errors(device, rc, msg, "modeselect", true);
	}
bailout:
	if (ccb != NULL)
		cam_freeccb(ccb);

	ltfs_profiler_add_entry(softc->profiler, NULL, TAPEBEND_REQ_EXIT(REQ_TC_MODESELECT));
	return rc;
}

/**
 * Prevent medium removal
 * @param device a pointer to the camtape backend
 * @return 0 on success or a negative value on error
 */
int camtape_prevent_medium_removal(void *device)
{
	struct camtape_data *softc = (struct camtape_data *)device;

	ltfs_profiler_add_entry(softc->profiler, NULL, TAPEBEND_REQ_ENTER(REQ_TC_PREVENTM));
	ltfsmsg(LTFS_DEBUG, 31392D, "prevent medium removal", softc->drive_serial);

	ltfs_profiler_add_entry(softc->profiler, NULL, TAPEBEND_REQ_EXIT(REQ_TC_PREVENTM));

	/*
	 * The FreeBSD tape driver issues a prevent medium removal command on open, so we don't
	 * need to do it again.
	 */
	return DEVICE_GOOD;
}

/**
 * Allow medium removal
 * @param device a pointer to the camtape backend
 * @return 0 on success or a negative value on error
 */
int camtape_allow_medium_removal(void *device)
{
	struct camtape_data *softc = (struct camtape_data *)device;

	ltfs_profiler_add_entry(softc->profiler, NULL, TAPEBEND_REQ_ENTER(REQ_TC_ALLOWMREM));
	ltfsmsg(LTFS_DEBUG, 31392D, "allow medium removal", softc->drive_serial);

	ltfs_profiler_add_entry(softc->profiler, NULL, TAPEBEND_REQ_EXIT(REQ_TC_ALLOWMREM));
	/*
	 * The FreeBSD tape driver issues an allow medium removal command on close, so we don't
	 * need to do it again.
	 */
	return DEVICE_GOOD;
}

/**
 * Read attribute
 * @param device a pointer to the camtape backend
 * @param part partition to read attribute
 * @param id attribute id to get
 * @param buf pointer to the attribute buffer. This function will update this value.
 * @param size length of the buffer
 * @return 0 on success or a negative value on error
 */
int camtape_read_attribute(void *device, const tape_partition_t part, const uint16_t id,
						   unsigned char *buf, const size_t size)
{
	int rc = DEVICE_GOOD;
	char *msg = NULL;
	bool take_dump= true;
	int timeout;
	struct camtape_data *softc = (struct camtape_data *)device;
	struct scsi_read_attribute_values *attr_header = NULL;
	size_t attr_size;
	union ccb *ccb = NULL;

	/* TODO: Need to return data with header when size is MAXMAM_SIZE */
	if (size == MAXMAM_SIZE)
		return -LTFS_NO_XATTR;

	ltfs_profiler_add_entry(softc->profiler, NULL, TAPEBEND_REQ_ENTER(REQ_TC_READATTR));
	ltfsmsg(LTFS_DEBUG3, 31397D, "readattr", (unsigned long long)part,
			(unsigned long long)id, softc->drive_serial);

	ccb = cam_getccb(softc->cd);
	if (ccb == NULL) {
		rc = -EDEV_NO_MEMORY;
		goto bailout;
	}

	memset(&(&ccb->ccb_h)[1], 0,
		sizeof(struct ccb_scsiio) - sizeof(struct ccb_hdr));

	/*
	 * The function interface only includes enough space for the attribute, and doesn't include
	 * space for the header.  So we need to allocate that here.
	 */
	attr_size = size + sizeof(*attr_header);
	attr_header = calloc(1, attr_size);
	if (attr_header == NULL) {
		rc = -EDEV_NO_MEMORY;
		goto bailout;
	}

	timeout = camtape_get_timeout(softc->timeouts, READ_ATTRIBUTE);
	if (timeout < 0) {
		rc = -EDEV_UNSUPPORETD_COMMAND;
		goto bailout;
	}

	scsi_read_attribute(&ccb->csio,
						/*retries*/ 1,
						/*cbfcnp*/ NULL,
						/*tag_action*/ MSG_SIMPLE_Q_TAG,
						/*service_action*/ SRA_SA_ATTR_VALUES,
						/*element*/ 0,
						/*elem_type*/ 0,
						/*logical_volume*/ 0,
						/*partition*/ part,
						/*first_attribute*/ id,
						/*cache*/ 0,
						/*data_ptr*/ (uint8_t *)attr_header,
						/*length*/ attr_size,
						/*sense_len*/ SSD_FULL_SIZE,
						/*timeout*/ timeout);

	ccb->ccb_h.flags |= CAM_DEV_QFRZDIS | CAM_PASS_ERR_RECOVER;

	rc = camtape_send_ccb(softc, ccb, &msg);

	if (rc != DEVICE_GOOD) {
		if ( rc == -EDEV_INVALID_FIELD_CDB )
			take_dump = false;

		camtape_process_errors(device, rc, msg, "readattr", take_dump);

		if (rc < 0 &&
			id != TC_MAM_PAGE_COHERENCY &&
			id != TC_MAM_APP_VENDER &&
			id != TC_MAM_APP_NAME &&
			id != TC_MAM_APP_VERSION &&
			id != TC_MAM_USER_MEDIUM_LABEL &&
			id != TC_MAM_TEXT_LOCALIZATION_IDENTIFIER &&
			id != TC_MAM_BARCODE &&
			id != TC_MAM_APP_FORMAT_VERSION)
			ltfsmsg(LTFS_INFO, 31260I, rc);
	} else {

		memcpy(buf, &attr_header[1], size);
	}

bailout:
	if (ccb != NULL)
		cam_freeccb(ccb);
	if (attr_header != NULL)
		free(attr_header);

	ltfs_profiler_add_entry(softc->profiler, NULL, TAPEBEND_REQ_EXIT(REQ_TC_READATTR));
	return rc;
}

/**
 * Write attribute
 * @param device a pointer to the camtape backend
 * @param part partition to write attribute
 * @param buf pointer to the attribute buffer as defined in SPC-4 7.4.1
 * 	  "Attribute Format". The header for the parameter list is created based
 * 	  on the size of the attribute buffer
 * @param size length of the attribute buffer
 * @return 0 on success or a negative value on error
 */
int camtape_write_attribute(void *device, const tape_partition_t part, const unsigned char *buf,
							const size_t size)
{
	int rc = DEVICE_GOOD;
	char *msg = NULL;
	struct camtape_data *softc = (struct camtape_data *)device;
	struct scsi_read_attribute_values *attr_header = NULL;
	size_t attr_size;
	int timeout;
	union ccb *ccb = NULL;

	ltfs_profiler_add_entry(softc->profiler, NULL, TAPEBEND_REQ_ENTER(REQ_TC_WRITEATTR));
	ltfsmsg(LTFS_DEBUG3, 31394D, "writeattr", (unsigned long long)part,
			softc->drive_serial);

	ccb = cam_getccb(softc->cd);
	if (ccb == NULL) {
		rc = -EDEV_NO_MEMORY;
		goto bailout;
	}

	memset(&(&ccb->ccb_h)[1], 0,
		sizeof(struct ccb_scsiio) - sizeof(struct ccb_hdr));

	/*
	 * The function interface only includes enough space for the attribute, and doesn't include
	 * space for the header.  So we need to allocate that here, fill in the length field in the
	 * header (which should be ignored by the target) and copy the user's data in.
	 */
	attr_size = size + sizeof(*attr_header);
	attr_header = calloc(1, attr_size);
	if (attr_header == NULL) {
		ltfsmsg(LTFS_ERR, 10001E, "camtape_write_attribute: data buffer");
		rc = -EDEV_NO_MEMORY;
		goto bailout;
	}
	memcpy(&attr_header[1], buf, size);
	scsi_ulto4b(size, attr_header->length);

	timeout = camtape_get_timeout(softc->timeouts, WRITE_ATTRIBUTE);
	if (timeout < 0) {
		rc = -EDEV_UNSUPPORETD_COMMAND;
		goto bailout;
	}

	scsi_write_attribute(&ccb->csio,
						 /*retries*/ 1,
						 /*cbfcnp*/ NULL,
						 /*tag_action*/ MSG_SIMPLE_Q_TAG,
						 /*element*/ 0,
						 /*logical_volume*/ 0,
						 /*partition*/ part,
						 /*wtc*/ 1,
						 /*data_ptr*/ (uint8_t *)attr_header,
						 /*length*/ attr_size,
						 /*sense_len*/ SSD_FULL_SIZE,
						 /*timeout*/ timeout);

	ccb->ccb_h.flags |= CAM_DEV_QFRZDIS | CAM_PASS_ERR_RECOVER;

	rc = camtape_send_ccb(softc, ccb, &msg);

	if (rc != DEVICE_GOOD)
		camtape_process_errors(device, rc, msg, "writeattr", true);

bailout:
	if (ccb != NULL)
		cam_freeccb(ccb);
	if (attr_header != NULL)
		free(attr_header);

	ltfs_profiler_add_entry(softc->profiler, NULL, TAPEBEND_REQ_EXIT(REQ_TC_WRITEATTR));
	return rc;
}

int camtape_allow_overwrite(void *device, const struct tc_position pos)
{
	int rc;
	char *msg = NULL;
	struct camtape_data *softc = (struct camtape_data *)device;
	struct allow_data_overwrite append_pos;
	int timeout;
	union ccb *ccb;

	ltfs_profiler_add_entry(softc->profiler, NULL, TAPEBEND_REQ_ENTER(REQ_TC_ALLOWOVERW));
	ltfsmsg(LTFS_DEBUG, 31397D, "allow overwrite", (unsigned long long)pos.partition,
		(unsigned long long)pos.block, softc->drive_serial);

	ccb = cam_getccb(softc->cd);
	if (ccb == NULL) {
		rc = -EDEV_NO_MEMORY;
		goto bailout;
	}

	memset(&(&ccb->ccb_h)[1], 0,
		sizeof(struct ccb_scsiio) - sizeof(struct ccb_hdr));

	timeout = camtape_get_timeout(softc->timeouts, ALLOW_OVERWRITE);
	if (timeout < 0) {
		rc = -EDEV_UNSUPPORETD_COMMAND;
		goto bailout;
	}

	memset(&append_pos, 0, sizeof(append_pos));

	scsi_allow_overwrite(&ccb->csio,
						 /*retries*/ 1,
						 /*cbfcnp*/ NULL,
						 /*tag_action*/ MSG_SIMPLE_Q_TAG,
						 /*allow_overwrite*/ SAO_ALLOW_OVERWRITE_CUR_POS,
						 /*partition*/ pos.partition,
						 /*logical_id*/ pos.block,
						 /*sense_len*/ SSD_FULL_SIZE,
						 /*timeout*/ timeout);

	ccb->ccb_h.flags |= CAM_DEV_QFRZDIS | CAM_PASS_ERR_RECOVER;

	rc = camtape_send_ccb(softc, ccb, &msg);

	if (rc != DEVICE_GOOD) {
		if (rc == -EDEV_EOD_DETECTED) {
			ltfsmsg(LTFS_DEBUG, 31248D, "Allow Overwrite");
			rc = DEVICE_GOOD;
		}

		if (rc != DEVICE_GOOD)
			camtape_process_errors(device, rc, msg, "allow overwrite", true);
	}

bailout:
	if (ccb != NULL)
		cam_freeccb(ccb);

	ltfs_profiler_add_entry(softc->profiler, NULL, TAPEBEND_REQ_EXIT(REQ_TC_ALLOWOVERW));
	return rc;
}

/**
 * GRAO command is currently unsupported on this device
 */
int camtape_grao(void *device, unsigned char *buf, const uint32_t len)
{
	int ret = -EDEV_UNSUPPORETD_COMMAND;
	return ret;
}

/**
 * RRAO command is currently unsupported on this device
 */
int camtape_rrao(void *device, unsigned char *buf, const uint32_t len, size_t *out_size)
{
	int ret = -EDEV_UNSUPPORETD_COMMAND;
	return ret;
}

/**
 * Set compression setting
 * @param device a pointer to the camtape backend
 * @param enable_compression enable: true, disable: false
 * @param pos a pointer to position data. This function will update position infomation.
 * @return 0 on success or a negative value on error
 */
int camtape_set_compression(void *device, const bool enable_compression, struct tc_position *pos)
{
	int rc;
	unsigned char buf[TC_MP_COMPRESSION_SIZE];
	struct camtape_data *softc = (struct camtape_data *)device;

	ltfs_profiler_add_entry(softc->profiler, NULL, TAPEBEND_REQ_ENTER(REQ_TC_SETCOMPRS));
	rc = camtape_modesense(device, TC_MP_COMPRESSION, TC_MP_PC_CURRENT, 0, buf, sizeof(buf));
	if (rc != DEVICE_GOOD) {
		ltfs_profiler_add_entry(softc->profiler, NULL, TAPEBEND_REQ_EXIT(REQ_TC_SETCOMPRS));
		return rc;
	}

	buf[0] = 0x00;
	buf[1] = 0x00;
	if(enable_compression)
		buf[18] |= 0x80; /* Set DCE field*/
	else
		buf[18] &= 0x7F; /* Unset DCE field*/

	rc = camtape_modeselect(device, buf, sizeof(buf));

	ltfs_profiler_add_entry(softc->profiler, NULL, TAPEBEND_REQ_EXIT(REQ_TC_SETCOMPRS));
	return rc;
}

/**
 * Return drive setting in default
 * @param device a pointer to the camtape backend
 * @return 0 on success or a negative value on error
 */
int camtape_set_default(void *device)
{
	struct camtape_data *softc = (struct camtape_data *)device;
	int rc;
	unsigned char buf[TC_MP_READ_WRITE_CTRL_SIZE];
	char *msg = NULL;
	struct mtparamset sili_param;
	uint32_t eot_model;

	ltfs_profiler_add_entry(softc->profiler, NULL, TAPEBEND_REQ_ENTER(REQ_TC_SETDEFAULT));
	/* Disable Read across EOD on 3592 drive */
	if (IS_ENTERPRISE(softc->drive_type)) {
		ltfsmsg(LTFS_DEBUG, 31392D, __FUNCTION__, "Disabling read across EOD");
		rc = camtape_modesense(device, TC_MP_READ_WRITE_CTRL, TC_MP_PC_CURRENT, 0, buf, sizeof(buf));
		if (rc != DEVICE_GOOD) {
			ltfs_profiler_add_entry(softc->profiler, NULL, TAPEBEND_REQ_EXIT(REQ_TC_SETDEFAULT));
			return rc;
		}

		buf[0]  = 0x00;
		buf[1]  = 0x00;
		buf[24] = 0x0C;

		rc = camtape_modeselect(device, buf, sizeof(buf));
		if (rc != DEVICE_GOOD)
			goto bailout;
	}

	/* set SILI bit */
	ltfsmsg(LTFS_DEBUG, 31392D, __FUNCTION__, "Setting SILI bit");
	memset(&sili_param, 0, sizeof(sili_param));
	snprintf(sili_param.value_name, sizeof(sili_param.value_name), "sili");
	sili_param.value_type = MT_PARAM_SET_SIGNED;
	sili_param.value_len = sizeof(int);
	sili_param.value.value_signed = 1;

	/*
	 * XXX KDM the ibmtape backend retries setting the SILI bit 10 times.  Why?  Is this
	 * something that we need to do here?
	 */
	if (ioctl(softc->fd_sa, MTIOCPARAMSET, &sili_param) == -1) {
		msg = SAFE_STRDUP("Error returned from MTIOCPARAMSET ioctl to set the SILI bit");
		rc = -EDEV_DRIVER_ERROR;
		camtape_process_errors(device, rc, msg, "set default parameter", true);
		goto bailout;
	}

	/* set logical block protection */
	if (softc->vendor == VENDOR_IBM) {
		if (global_data.crc_checking) {
			ltfsmsg(LTFS_DEBUG, 31392D, __FUNCTION__, "Setting LBP");
			rc = camtape_set_lbp(device, true);
		} else {
			ltfsmsg(LTFS_DEBUG, 31392D, __FUNCTION__, "Resetting LBP");
			rc = camtape_set_lbp(device, false);
		}
	} else {
		rc = DEVICE_GOOD;
	}

	if (rc != DEVICE_GOOD)
		goto bailout;

	ltfsmsg(LTFS_DEBUG, 31392D, __FUNCTION__, "Setting EOT model to 1FM");

	/*
	 * We have to set the EOT model to 1 filemark.  By default, FreeBSD uses two filemarks at
	 * the end of the tape unless the drive has a quirk entry to only use one.  LTFS checks
	 * (in ltfs_seek_index()) to make sure that the only thing beyond the index is a single
	 * terminating filemark.  If there is anything else (e.g. a second filemark), it
	 * thinks that the tape isn't consistent.  We could change this assumption in the code,
	 * or just live with it.  (We're doing the latter.)
	 */
	eot_model = 1;
	if (ioctl(softc->fd_sa, MTIOCSETEOTMODEL, &eot_model) == -1) {
		msg = SAFE_STRDUP("Error returned from MTIOCSETEOTMODEL ioctl to set the EOT model to 1FM");
		rc = -EDEV_DRIVER_ERROR;
		camtape_process_errors(device, rc, msg, "set default parameter", true);
		goto bailout;
	}

bailout:

	ltfs_profiler_add_entry(softc->profiler, NULL, TAPEBEND_REQ_EXIT(REQ_TC_SETDEFAULT));
	return rc;
}

/**
 * Get cartridge health information
 * @param device a pointer to the camtape backend
 * @return 0 on success or a negative value on error
 */

#define LOG_TAPE_ALERT               (0x2E)
#define LOG_PERFORMANCE              (0x37)
#define LOG_PERFORMANCE_CAPACITY_SUB (0x64) // Scope(7-6): Mount Values
                                            // Level(5-4): Return Advanced Counters
                                            // Group(3-0): Capacity

static uint16_t volstats[] = {
	VOLSTATS_MOUNTS,
	VOLSTATS_WRITTEN_DS,
	VOLSTATS_WRITE_TEMPS,
	VOLSTATS_WRITE_PERMS,
	VOLSTATS_READ_DS,
	VOLSTATS_READ_TEMPS,
	VOLSTATS_READ_PERMS,
	VOLSTATS_WRITE_PERMS_PREV,
	VOLSTATS_READ_PERMS_PREV,
	VOLSTATS_WRITE_MB,
	VOLSTATS_READ_MB,
	VOLSTATS_PASSES_BEGIN,
	VOLSTATS_PASSES_MIDDLE,
};

enum {
	PERF_CART_CONDITION       = 0x0001,	/* < Media Efficiency */
	PERF_ACTIVE_CQ_LOSS_W     = 0x7113, /* < Active CQ loss Write */
};

static uint16_t perfstats[] = {
	PERF_CART_CONDITION,
};

int camtape_get_cartridge_health(void *device, struct tc_cartridge_health *cart_health)
{
	struct camtape_data *softc = (struct camtape_data *)device;
	unsigned char logdata[LOGSENSEPAGE];
	unsigned char buf[16];
	int param_size, i;
	uint64_t loghlt;
	int rc;

	ltfs_profiler_add_entry(softc->profiler, NULL, TAPEBEND_REQ_ENTER(REQ_TC_GETCARTHLTH));

	/* Issue LogPage 0x37 */
	cart_health->tape_efficiency  = UNSUPPORTED_CARTRIDGE_HEALTH;
	rc = camtape_logsense(device, LOG_PERFORMANCE, (uint8_t)0, logdata, LOGSENSEPAGE);
	if (rc < 0)
		ltfsmsg(LTFS_INFO, 31261I, LOG_PERFORMANCE, rc, "get cart health");
	else {
		for(i = 0; i < (int)((sizeof(perfstats)/sizeof(perfstats[0]))); i++) { /* BEAM: loop doesn't iterate - Use loop for future enhancement. */
			if (parse_logPage(logdata, perfstats[i], &param_size, buf, 16)) {
				ltfsmsg(LTFS_INFO, 31262I, LOG_PERFORMANCE, "get cart health");
			} else {
				switch(param_size) {
				case sizeof(uint8_t):
					loghlt = (uint64_t)(buf[0]);
					break;
				case sizeof(uint16_t):
					loghlt = (uint64_t)ltfs_betou16(buf);
					break;
				case sizeof(uint32_t):
					loghlt = (uint32_t)ltfs_betou32(buf);
					break;
				case sizeof(uint64_t):
					loghlt = ltfs_betou64(buf);
					break;
				default:
					loghlt = UNSUPPORTED_CARTRIDGE_HEALTH;
					break;
				}

				switch(perfstats[i]) {
				case PERF_CART_CONDITION:
					cart_health->tape_efficiency = loghlt;
					break;
				default:
					break;
				}
			}
		}
	}

	/* Issue LogPage 0x17 */
	cart_health->mounts           = UNSUPPORTED_CARTRIDGE_HEALTH;
	cart_health->written_ds       = UNSUPPORTED_CARTRIDGE_HEALTH;
	cart_health->write_temps      = UNSUPPORTED_CARTRIDGE_HEALTH;
	cart_health->write_perms      = UNSUPPORTED_CARTRIDGE_HEALTH;
	cart_health->read_ds          = UNSUPPORTED_CARTRIDGE_HEALTH;
	cart_health->read_temps       = UNSUPPORTED_CARTRIDGE_HEALTH;
	cart_health->read_perms       = UNSUPPORTED_CARTRIDGE_HEALTH;
	cart_health->write_perms_prev = UNSUPPORTED_CARTRIDGE_HEALTH;
	cart_health->read_perms_prev  = UNSUPPORTED_CARTRIDGE_HEALTH;
	cart_health->written_mbytes   = UNSUPPORTED_CARTRIDGE_HEALTH;
	cart_health->read_mbytes      = UNSUPPORTED_CARTRIDGE_HEALTH;
	cart_health->passes_begin     = UNSUPPORTED_CARTRIDGE_HEALTH;
	cart_health->passes_middle    = UNSUPPORTED_CARTRIDGE_HEALTH;

	rc = camtape_logsense(device, LOG_VOLUMESTATS, (uint8_t)0, logdata, LOGSENSEPAGE);
	if (rc < 0)
		ltfsmsg(LTFS_INFO, 31261I, LOG_VOLUMESTATS, rc, "get cart health");
	else {
		for(i = 0; i < (int)((sizeof(volstats)/sizeof(volstats[0]))); i++) {
			if (parse_logPage(logdata, volstats[i], &param_size, buf, 16)) {
				ltfsmsg(LTFS_INFO, 31262I, LOG_VOLUMESTATS, "get cart health");
			} else {
				switch(param_size) {
				case sizeof(uint8_t):
					loghlt = (uint64_t)(buf[0]);
					break;
				case sizeof(uint16_t):
					loghlt = (uint64_t)ltfs_betou16(buf);
					break;
				case sizeof(uint32_t):
					loghlt = (uint32_t)ltfs_betou32(buf);
					break;
				case sizeof(uint64_t):
					loghlt = ltfs_betou64(buf);
					break;
				default:
					loghlt = UNSUPPORTED_CARTRIDGE_HEALTH;
					break;
				}

				switch(volstats[i]) {
				case VOLSTATS_MOUNTS:
					cart_health->mounts = loghlt;
					break;
				case VOLSTATS_WRITTEN_DS:
					cart_health->written_ds = loghlt;
					break;
				case VOLSTATS_WRITE_TEMPS:
					cart_health->write_temps = loghlt;
					break;
				case VOLSTATS_WRITE_PERMS:
					cart_health->write_perms = loghlt;
					break;
				case VOLSTATS_READ_DS:
					cart_health->read_ds = loghlt;
					break;
				case VOLSTATS_READ_TEMPS:
					cart_health->read_temps = loghlt;
					break;
				case VOLSTATS_READ_PERMS:
					cart_health->read_perms = loghlt;
					break;
				case VOLSTATS_WRITE_PERMS_PREV:
					cart_health->write_perms_prev = loghlt;
					break;
				case VOLSTATS_READ_PERMS_PREV:
					cart_health->read_perms_prev = loghlt;
					break;
				case VOLSTATS_WRITE_MB:
					cart_health->written_mbytes = loghlt;
					break;
				case VOLSTATS_READ_MB:
					cart_health->read_mbytes = loghlt;
					break;
				case VOLSTATS_PASSES_BEGIN:
					cart_health->passes_begin = loghlt;
					break;
				case VOLSTATS_PASSES_MIDDLE:
					cart_health->passes_middle = loghlt;
					break;
				default:
					break;
				}
			}
		}
	}

	ltfs_profiler_add_entry(softc->profiler, NULL, TAPEBEND_REQ_EXIT(REQ_TC_GETCARTHLTH));
	return 0;
}

/**
 * Get tape alert from the drive this value shall be latched by backends and shall be cleard by
 * clear_tape_alert() on write clear method
 * @param device Device handle returned by the backend's open().
 * @param tape alert On success, the backend must fill this value with the tape alert
 *                    "-1" shows the unsupported value except tape alert.
 * @return 0 on success or a negative value on error.
 */
int camtape_get_tape_alert(void *device, uint64_t *tape_alert)
{
	unsigned char logdata[LOGSENSEPAGE];
	unsigned char buf[16];
	int param_size, i;
	int rc;
	uint64_t ta;
	struct camtape_data *softc = (struct camtape_data *) device;

	ltfs_profiler_add_entry(softc->profiler, NULL, TAPEBEND_REQ_ENTER(REQ_TC_GETTAPEALT));
	/* Issue LogPage 0x2E */
	ta = 0;
	rc = camtape_logsense(device, LOG_TAPE_ALERT, (uint8_t)0, logdata, LOGSENSEPAGE);
	if (rc < 0)
		ltfsmsg(LTFS_INFO, 31261I, LOG_TAPE_ALERT, rc, "get tape alert");
	else {
		rc = 0;
		for(i = 1; i <= 64; i++) {
			if (parse_logPage(logdata, (uint16_t) i, &param_size, buf, 16)
				|| param_size != sizeof(uint8_t)) {
				ltfsmsg(LTFS_INFO, 31262I, LOG_TAPE_ALERT, "get tape alert");
				ta = 0;
			}

			if(buf[0])
				ta += (uint64_t)(1) << (i - 1);
		}
	}

	softc->tape_alert |= ta;
	*tape_alert = softc->tape_alert;

	ltfs_profiler_add_entry(softc->profiler, NULL, TAPEBEND_REQ_EXIT(REQ_TC_GETTAPEALT));
	return rc;
}

/**
 * clear latched tape alert from the drive
 * @param device Device handle returned by the backend's open().
 * @param tape_alert value to clear tape alert. Backend shall be clear the specicied bits in this value.
 * @return 0 on success or a negative value on error.
 */
int camtape_clear_tape_alert(void *device, uint64_t tape_alert)
{
	struct camtape_data *softc = (struct camtape_data *) device;
	ltfs_profiler_add_entry(softc->profiler, NULL, TAPEBEND_REQ_ENTER(REQ_TC_CLRTAPEALT));
	softc->tape_alert &= ~tape_alert;
	ltfs_profiler_add_entry(softc->profiler, NULL, TAPEBEND_REQ_EXIT(REQ_TC_CLRTAPEALT));
	return 0;
}

typedef enum {
	MT_MAXIO			= 0,
	MT_CPI_MAXIO		= 1,
	MT_MAX_BLK			= 2,
	MT_MAX_EFF_IO_SIZE	= 3,
} camtape_block_index;

struct camtape_status_item req_block_items[] = {
	{"maxio", NULL },
	{"cpi_maxio", NULL },
	{"max_blk", NULL },
	{"max_effective_iosize", NULL }
};

#define	CT_NUM_BLOCK_ITEMS	(sizeof(req_block_items)/sizeof(req_block_items[0]))

/**
 * Get drive parameter
 * @param device a pointer to the camtape backend
 * @param drive_param pointer to the drive parameter infomation. This function will update this value.
 * @return 0 on success or a negative value on error
 */
uint32_t _camtape_get_block_limits(void *device)
{
	uint32_t length = 0;
	struct camtape_data *softc = (struct camtape_data *)device;
	struct camtape_status_item block_items[CT_NUM_BLOCK_ITEMS];
	struct mt_status_data mtinfo;
	char *msg;
	int rc;

	ltfsmsg(LTFS_DEBUG, 31392D, "read block limits", softc->drive_serial);

	memset(block_items, 0, sizeof(block_items));
	memset(&mtinfo, 0, sizeof(mtinfo));
	memcpy(block_items, req_block_items, MIN(sizeof(block_items), sizeof(req_block_items)));

	rc = camtape_getstatus(softc, &mtinfo, block_items, CT_NUM_BLOCK_ITEMS, &msg);

	if (rc != DEVICE_GOOD) {
		camtape_process_errors(device, rc, msg, "read block limits", true);
		goto bailout;
	}

	/*
	 * Start off with the maximum block size returned from READ BLOCK LIMITS.
	 */
	length = block_items[MT_MAX_BLK].entry->value_unsigned;

	/*
	 * Limit that by the maximum size supported by the driver and controller.
	 */
	length = MIN(length, block_items[MT_MAX_EFF_IO_SIZE].entry->value_unsigned);

bailout:
	camtape_free_mtinfo(softc, &mtinfo);

	return length;
}

int camtape_get_parameters(void *device, struct tc_drive_param *params)
{
	struct camtape_data *softc = (struct camtape_data *)device;
	int rc = DEVICE_GOOD;
	unsigned char buf[TC_MP_MEDIUM_SENSE_SIZE];

	ltfs_profiler_add_entry(softc->profiler, NULL, TAPEBEND_REQ_ENTER(REQ_TC_GETPARAM));

	memset(params, 0x00, sizeof(*params));

	/*
	 * This calculation is slightly different than the Linux backend because FreeBSD has a
	 * different, more variable set of limits.  Depending on the controller, how the user has
	 * configured MAXPHYS in his kernel config file, and the tape drive, you can get varying
	 * values out of the _camtape_get_block_limits() function.  It could be as low as 128K,
	 * or more than 1MB.
	 *
	 * If the user has a configuration that allows him to do 1048580 byte transfers, and thus
	 * do CRC checking on media formatted with a 1MB blocksize, we will let him.  This gives us
	 * slightly better functionality than the Linux backend, which will let you format a tape
	 * with a 1MB block size, but then won't let you mount it with CRC checking turned on.
	 */
	if (global_data.crc_checking)
		params->max_blksize = MIN(_camtape_get_block_limits(device) - 4, LINUX_MAX_BLOCK_SIZE);
	else
		params->max_blksize = MIN(_camtape_get_block_limits(device), LINUX_MAX_BLOCK_SIZE);

	if (softc->loaded) {
		params->write_protect = 0;

		if (IS_ENTERPRISE(softc->drive_type)) {
			rc = camtape_modesense(device, TC_MP_MEDIUM_SENSE, TC_MP_PC_CURRENT, 0, buf, sizeof(buf));
			if (rc != DEVICE_GOOD) {
				ltfs_profiler_add_entry(softc->profiler, NULL, TAPEBEND_REQ_EXIT(REQ_TC_GETPARAM));
				return rc;
			}

			char wp_flag = buf[26];

			if (wp_flag & 0x80) {
				params->write_protect |= VOL_PHYSICAL_WP;
			} else if (wp_flag & 0x01) {
				params->write_protect |= VOL_PERM_WP;
			} else if (wp_flag & 0x10) {
				params->write_protect |= VOL_PERS_WP;
			}
		} else {
			rc = camtape_modesense(device, 0x00, TC_MP_PC_CURRENT, 0, buf, sizeof(buf));
			if (rc != DEVICE_GOOD) {
				ltfs_profiler_add_entry(softc->profiler, NULL, TAPEBEND_REQ_EXIT(REQ_TC_GETPARAM));
				return rc;
			}

			if ( (buf[3] & 0x80) )
				params->write_protect |= VOL_PHYSICAL_WP;
		}

		params->cart_type = softc->cart_type;
		params->density   = softc->density_code;
		/* TODO: Following field shall be implemented in the future */
		/*
		params->is_worm = softc->is_worm;
		if (IS_ENTERPRISE(softc->drive_type)) {
			if (softc->density_code & TEST_CRYPTO)
				params->is_encrypted = true;
		} else {
			// TODO: Store is_crypto based on LP17:200h
		}
		*/
	}

	ltfs_profiler_add_entry(softc->profiler, NULL, TAPEBEND_REQ_EXIT(REQ_TC_GETPARAM));
	return rc;
}

static const char *generate_product_name(const char *product_id)
{
	const char *product_name = "";
	int i = 0;

	for (i = 0; ibm_supported_drives[i]; ++i) {
		if (strncmp(ibm_supported_drives[i]->product_id, product_id, strlen(product_id)) == 0) {
			product_name = ibm_supported_drives[i]->product_name;
			break;
		}
	}

	return product_name;
}

/**
 * Get a list of available tape devices for LTFS found in the host. The caller is
 * responsible from allocating the buffer to contain the tape drive information
 * by get_device_count() call.
 * When buf is NULL, this function just returns an available tape device count.
 * @param[out] buf Pointer to tc_drive_info structure array.
 *             The backend must fill this structure when this paramater is not NULL.
 * @param count size of array in buf.
 * @return on success, available device count on this system or a negative value on error.
 */
int camtape_get_device_list(struct tc_drive_info *buf, int count)
{
	union ccb ccb;
	struct dev_match_pattern patterns[2];
	ssize_t bufsize;
	int fd, buf_index;
	unsigned int i;

	fd = open(XPT_DEVICE, O_RDWR);
	if (fd == -1) {
		ltfsmsg(LTFS_ERR, 31263E, XPT_DEVICE, errno);
		return (-EDEV_DEVICE_UNOPENABLE);
	}

	memset(&ccb, 0, sizeof(ccb));

	ccb.ccb_h.path_id = CAM_XPT_PATH_ID;
	ccb.ccb_h.target_id = CAM_TARGET_WILDCARD;
	ccb.ccb_h.target_lun = CAM_LUN_WILDCARD;

	ccb.ccb_h.func_code = XPT_DEV_MATCH;
	bufsize = sizeof(struct dev_match_result) * 100;
	ccb.cdm.match_buf_len = bufsize;
	ccb.cdm.matches = (struct dev_match_result *)malloc(bufsize);
	if (ccb.cdm.matches == NULL) {
		close(fd);
		return (-EDEV_NO_MEMORY);
	}

	ccb.cdm.num_matches = 0;

	memset(patterns, 0, sizeof(patterns));

	ccb.cdm.num_patterns = 2;
	ccb.cdm.pattern_buf_len = sizeof(patterns);
	ccb.cdm.patterns = patterns;
	patterns[0].type = DEV_MATCH_PERIPH;
	snprintf(patterns[0].pattern.periph_pattern.periph_name,
	    sizeof(patterns[0].pattern.periph_pattern.periph_name), "sa");
	patterns[0].pattern.periph_pattern.flags = PERIPH_MATCH_NAME;
	patterns[1].type = DEV_MATCH_DEVICE;
	patterns[1].pattern.device_pattern.flags = DEV_MATCH_INQUIRY;
	patterns[1].pattern.device_pattern.data.inq_pat.type = T_SEQUENTIAL;
	patterns[1].pattern.device_pattern.data.inq_pat.media_type = SIP_MEDIA_REMOVABLE;
	snprintf(patterns[1].pattern.device_pattern.data.inq_pat.vendor,
	    sizeof(patterns[1].pattern.device_pattern.data.inq_pat.vendor), "*");
	snprintf(patterns[1].pattern.device_pattern.data.inq_pat.product,
	    sizeof(patterns[1].pattern.device_pattern.data.inq_pat.product), "*");
	snprintf(patterns[1].pattern.device_pattern.data.inq_pat.revision,
	    sizeof(patterns[1].pattern.device_pattern.data.inq_pat.revision), "*");

	buf_index = 0;

	do {
		if (ioctl(fd, CAMIOCOMMAND, &ccb) == -1)
			err(1, "error sending CAMIOCOMMAND ioctl to %s",
			    XPT_DEVICE);

		if ((ccb.ccb_h.status != CAM_REQ_CMP)
		 || ((ccb.cdm.status != CAM_DEV_MATCH_LAST)
		    && (ccb.cdm.status != CAM_DEV_MATCH_MORE)))
			errx(1, "got CAM error %#x, CDM error %d\n",
			      ccb.ccb_h.status, ccb.cdm.status);

		for (i = 0; i < ccb.cdm.num_matches; i++) {
			switch (ccb.cdm.matches[i].type) {
			case DEV_MATCH_DEVICE: {
				struct device_match_result *dev_result;
				uint8_t vendor[16], product[48], revision[16];

				dev_result = &ccb.cdm.matches[i].result.device_result;

				if ((dev_result->protocol == PROTO_SCSI) && (buf != NULL)) {
				    cam_strvis(vendor, (const uint8_t *)dev_result->inq_data.vendor,
					   sizeof(dev_result->inq_data.vendor), sizeof(vendor));
				    cam_strvis(product, (const uint8_t *) dev_result->inq_data.product,
					   sizeof(dev_result->inq_data.product), sizeof(product));
				    cam_strvis(revision, (const uint8_t *)dev_result->inq_data.revision,
					  sizeof(dev_result->inq_data.revision), sizeof(revision));
					snprintf(buf[buf_index].vendor, sizeof(buf[buf_index].vendor), "%s", vendor);
					snprintf(buf[buf_index].model, sizeof(buf[buf_index].model), "%s", product);
					snprintf(buf[buf_index].product_name, sizeof(buf[buf_index].product_name), "%s",
						generate_product_name((const char *)product));
					buf[buf_index].host    = 0;
					buf[buf_index].channel = 0;
					buf[buf_index].target  = 0;
					buf[buf_index].lun     = -1;
				} else {
					/*
					 * XXX KDM what now?  We have a tape device that isn't SCSI??
					 */
				}
				break;
			}
			case DEV_MATCH_PERIPH: {
				struct periph_match_result *periph_result;

				periph_result =
				      &ccb.cdm.matches[i].result.periph_result;

				if (buf != NULL) {
					struct cam_device *dev;

					dev = cam_open_spec_device(
						periph_result->periph_name,
						periph_result->unit_number, O_RDWR, NULL);
					if (dev == NULL) {
						err(1, "unable to open passthrough "
						    "device for %s%d",
						    periph_result->periph_name,
						    periph_result->unit_number);
					}
					dev->serial_num[dev->serial_num_len] = '\0';
					snprintf(buf[buf_index].serial_number, sizeof(buf[buf_index].serial_number),
					    "%s", dev->serial_num);
					snprintf(buf[buf_index].name, sizeof(buf[buf_index].name), "%s%d",
						periph_result->periph_name, periph_result->unit_number);
					buf[buf_index].host    = 0;
					buf[buf_index].channel = 0;
					buf[buf_index].target  = 0;
					buf[buf_index].lun     = -1;
					cam_close_device(dev);
				}
				buf_index++;
				if (buf != NULL && buf_index >= count)
					goto bailout;
				break;
			}
			default:
				break;
			}
		}

	} while ((ccb.ccb_h.status == CAM_REQ_CMP)
		&& (ccb.cdm.status == CAM_DEV_MATCH_MORE));

bailout:

	close(fd);
	if (ccb.cdm.matches != NULL)
		free(ccb.cdm.matches);

	return buf_index;
}

/**
 * Set the capacity proprotion of the medium
 * @param device a pointer to the camtape backend
 * @param proportion specify the proportion
 * @return 0 on success or a negative value on error
 */
int camtape_setcap(void *device, uint16_t proportion)
{
	int rc;
	char *msg = NULL;
	struct camtape_data *softc = (struct camtape_data *)device;
	unsigned char buf[TC_MP_MEDIUM_SENSE_SIZE];
	union ccb *ccb = NULL;

	ltfs_profiler_add_entry(softc->profiler, NULL, TAPEBEND_REQ_ENTER(REQ_TC_SETCAP));
	if (IS_ENTERPRISE(softc->drive_type)) {
		memset(buf, 0, sizeof(buf));

		/* Scale media instead of setcap */
		rc = camtape_modesense(device, TC_MP_MEDIUM_SENSE, TC_MP_PC_CURRENT, 0, buf, sizeof(buf));
		if (rc < 0) {
			ltfs_profiler_add_entry(softc->profiler, NULL, TAPEBEND_REQ_EXIT(REQ_TC_SETCAP));
			return rc;
		}

		/* Check Cartridge type */
		if (IS_SHORT_MEDIUM(buf[2]) || IS_WORM_MEDIUM(buf[2])) {
			/* Short or WORM cartridge cannot be scaled */
			ltfs_profiler_add_entry(softc->profiler, NULL, TAPEBEND_REQ_EXIT(REQ_TC_SETCAP));
			return DEVICE_GOOD;
		}

		buf[0]   = 0x00;
		buf[1]   = 0x00;
		buf[27] |= 0x01;
		buf[28]  = 0x00;

		rc = camtape_modeselect(device, buf, sizeof(buf));
	} else {
		int timeout;

		ccb = cam_getccb(softc->cd);
		if (ccb == NULL) {
			rc = -EDEV_NO_MEMORY;
			goto bailout;
		}

		memset(&(&ccb->ccb_h)[1], 0,
			sizeof(struct ccb_scsiio) - sizeof(struct ccb_hdr));

		timeout = camtape_get_timeout(softc->timeouts, SET_CAPACITY);
		if (timeout < 0) {
			rc = -EDEV_UNSUPPORETD_COMMAND;
			goto bailout;
		}

		scsi_set_capacity(&ccb->csio,
						  /*retries*/ 1,
						  /*cbfcnp*/ NULL,
						  /*tag_action*/ MSG_SIMPLE_Q_TAG,
						  /*byte1*/ 0,
						  /*proportion*/ proportion,
						  /*sense_len*/ SSD_FULL_SIZE,
						  /*timeout*/ timeout);

		ccb->ccb_h.flags |= CAM_DEV_QFRZDIS | CAM_PASS_ERR_RECOVER;

		rc = camtape_send_ccb(softc, ccb, &msg);

		if (rc != DEVICE_GOOD) {
			camtape_process_errors(device, rc, msg, "modeselect", true);
		}
	}

bailout:
	if (ccb != NULL)
		cam_freeccb(ccb);
	ltfs_profiler_add_entry(softc->profiler, NULL, TAPEBEND_REQ_EXIT(REQ_TC_SETCAP));
	return rc;
}

/**
 * Get EOD status of a partition.
 * @param device Device handle returned by the backend's open().
 * @param part Partition to read the parameter from.
 * @return enum eod_status or UNSUPPORTED_FUNCTION if not supported.
 */
#define LOG_VOL_STATISTICS         (0x17)
#define LOG_VOL_USED_CAPACITY      (0x203)
#define LOG_VOL_PART_HEADER_SIZE   (4)

int camtape_get_eod_status(void *device, int part)
{
	/*
	 * This feature requires new tape drive firmware
	 * to support logpage 17h correctly
	 */

	struct camtape_data *softc = (struct camtape_data *)device;
	unsigned char logdata[LOGSENSEPAGE];
	unsigned char buf[16] = {0};
	int param_size, rc;
	unsigned int i;
	uint32_t part_cap[2] = {EOD_UNKNOWN, EOD_UNKNOWN};

	ltfs_profiler_add_entry(softc->profiler, NULL, TAPEBEND_REQ_ENTER(REQ_TC_GETEODSTAT));
	/* Issue LogPage 0x17 */
	rc = camtape_logsense(device, LOG_VOL_STATISTICS, (uint8_t)0, logdata, LOGSENSEPAGE);
	if (rc < 0) {
		ltfsmsg(LTFS_WARN, 31264W, LOG_VOL_STATISTICS, rc);
		ltfs_profiler_add_entry(softc->profiler, NULL, TAPEBEND_REQ_EXIT(REQ_TC_GETEODSTAT));
		return EOD_UNKNOWN;
	}

	/* Parse Approximate used native capacity of partitions (0x203)*/
	if (parse_logPage(logdata, (uint16_t)LOG_VOL_USED_CAPACITY, &param_size, buf, sizeof(buf))
		|| (param_size != sizeof(buf) ) ) {
		ltfsmsg(LTFS_WARN, 31265W);
		ltfs_profiler_add_entry(softc->profiler, NULL, TAPEBEND_REQ_EXIT(REQ_TC_GETEODSTAT));
		return EOD_UNKNOWN;
	}

	i = 0;
	while (i + LOG_VOL_PART_HEADER_SIZE <= sizeof(buf)) {
		unsigned char len;
		uint16_t part_buf;

		len = buf[i];
		part_buf = (uint16_t)(buf[i + 2] << 8) + (uint16_t) buf[i + 3];
		/* actual length - 1 is stored into len */
		if ( (len - LOG_VOL_PART_HEADER_SIZE + 1) == sizeof(uint32_t) && part_buf < 2) {
			part_cap[part_buf] = ((uint32_t) buf[i + 4] << 24) +
				((uint32_t) buf[i + 5] << 16) +
				((uint32_t) buf[i + 6] << 8) +
				(uint32_t) buf[i + 7];
		} else
			ltfsmsg(LTFS_WARN, 31266W, i, part_buf, len);

		i += (len + 1);
	}

	/* Create return value */
	if(part_cap[part] == 0xFFFFFFFF)
		rc = EOD_MISSING;
	else
		rc = EOD_GOOD;

	ltfs_profiler_add_entry(softc->profiler, NULL, TAPEBEND_REQ_EXIT(REQ_TC_GETEODSTAT));
	return rc;
}

/**
 * Get vendor unique backend xattr
 * @param device Device handle returned by the backend's open().
 * @param name   Name of xattr
 * @param buf    On success, fill this value with the pointer of data buffer for xattr
 * @return 0 on success or a negative value on error.
 */
int camtape_get_xattr(void *device, const char *name, char **buf)
{
	struct camtape_data *softc = (struct camtape_data *) device;
	unsigned char logdata[LOGSENSEPAGE];
	unsigned char logbuf[16];
	int param_size;
	int rc = -LTFS_NO_XATTR;
	uint32_t value32;
	struct ltfs_timespec now;

	ltfs_profiler_add_entry(softc->profiler, NULL, TAPEBEND_REQ_ENTER(REQ_TC_GETXATTR));
	if (! strcmp(name, "ltfs.vendor.IBM.mediaCQsLossRate")) {
		rc = DEVICE_GOOD;

		/* If first fetch or cache value is too old and valuie is dirty, refetch value */
		get_current_timespec(&now);
		if ( softc->fetch_sec_acq_loss_w == 0 ||
			 ((softc->fetch_sec_acq_loss_w + 60 < now.tv_sec) && softc->dirty_acq_loss_w)) {
			rc = camtape_logsense(device, LOG_PERFORMANCE, LOG_PERFORMANCE_CAPACITY_SUB,
								  logdata, LOGSENSEPAGE);
			if (rc < 0)
				ltfsmsg(LTFS_INFO, 31261I, LOG_PERFORMANCE, rc, "get xattr");
			else {
				rc = 0;
				if (parse_logPage(logdata, PERF_ACTIVE_CQ_LOSS_W, &param_size, logbuf, 16)) {
					ltfsmsg(LTFS_INFO, 31262I, LOG_PERFORMANCE, "get xattr");
					rc = -LTFS_NO_XATTR;
				} else {
					switch(param_size) {
					case sizeof(uint32_t):
						value32 = (uint32_t)ltfs_betou32(logbuf);
						softc->acq_loss_w = (float)value32 / 65536.0;
						softc->fetch_sec_acq_loss_w = now.tv_sec;
						softc->dirty_acq_loss_w = false;
						break;
					default:
						ltfsmsg(LTFS_INFO, 31267I, param_size);
						rc = -LTFS_NO_XATTR;
						break;
					}
				}
			}
		}

		if(rc == DEVICE_GOOD) {
			/* The buf allocated here shall be freed in xattr_get_virtual() */
			rc = asprintf(buf, "%2.2f", softc->acq_loss_w);
			if (rc < 0) {
				rc = -LTFS_NO_MEMORY;
				ltfsmsg(LTFS_INFO, 31268I, "getting active CQ loss write");
			}
			else
				rc = DEVICE_GOOD;
		} else
			softc->fetch_sec_acq_loss_w = 0;
	}

	ltfs_profiler_add_entry(softc->profiler, NULL, TAPEBEND_REQ_EXIT(REQ_TC_GETXATTR));
	return rc;
}

/**
 * Get vendor unique backend xattr
 * @param device Device handle returned by the backend's open().
 * @param name   Name of xattr
 * @param buf    Data buffer to set the value
 * @param size   Length of data buffer
 * @return 0 on success or a negative value on error.
 */
int camtape_set_xattr(void *device, const char *name, const char *buf, size_t size)
{
	int rc = -LTFS_NO_XATTR;
	char *null_terminated;
	struct camtape_data *softc = (struct camtape_data *)device;


	if (!size)
		return -LTFS_BAD_ARG;

	ltfs_profiler_add_entry(softc->profiler, NULL, TAPEBEND_REQ_ENTER(REQ_TC_SETXATTR));

	null_terminated = malloc(size + 1);
	if (! null_terminated) {
		ltfsmsg(LTFS_ERR, 10001E, "lin_tape_ibmtape_set_xattr: null_term");
		ltfs_profiler_add_entry(softc->profiler, NULL, TAPEBEND_REQ_EXIT(REQ_TC_SETXATTR));
		return -LTFS_NO_MEMORY;
	}
	memcpy(null_terminated, buf, size);
	null_terminated[size] = '\0';

	if (! strcmp(name, "ltfs.vendor.IBM.forceErrorWrite")) {
		softc->force_writeperm = strtoull(null_terminated, NULL, 0);
		if (softc->force_writeperm && softc->force_writeperm < THRESHOLD_FORCE_WRITE_NO_WRITE)
			softc->force_writeperm = THRESHOLD_FORCE_WRITE_NO_WRITE;
		rc = DEVICE_GOOD;
	} else if (! strcmp(name, "ltfs.vendor.IBM.forceErrorType")) {
		softc->force_errortype = strtol(null_terminated, NULL, 0);
		rc = DEVICE_GOOD;
	} else if (! strcmp(name, "ltfs.vendor.IBM.forceErrorRead")) {
		softc->force_readperm = strtoull(null_terminated, NULL, 0);
		softc->read_counter = 0;
		rc = DEVICE_GOOD;
	}
	free(null_terminated);

	ltfs_profiler_add_entry(softc->profiler, NULL, TAPEBEND_REQ_EXIT(REQ_TC_SETXATTR));
	return rc;
}

void camtape_help_message(const char *progname)
{
	ltfsresult(31399I, camtape_default_device);
}

const char *camtape_default_device_name(void)
{
	const char *devname;

	devname = camtape_default_device;
	return devname;
}

char *camtape_enc_state_to_str(camtape_encryption_state encryption_state)
{
	char *state = NULL;

	switch (encryption_state) {
	case CT_ENC_STATE_OFF:
		state = "Off";
		break;
	case CT_ENC_STATE_ON:
		state = "On";
		break;
	case CT_ENC_STATE_NA:
		state = "N/A";
		break;
	case CT_ENC_STATE_UNKNOWN:
	default:
		state = "Unknown";
		break;
	}

	return (state);
}

char *camtape_enc_method_to_str(camtape_encryption_method encryption_method)
{
	char *method = NULL;

	switch (encryption_method) {
	case CT_ENC_METHOD_NONE:
		method = "None";
		break;
	case CT_ENC_METHOD_SYSTEM:
		method = "System";
		break;
	case CT_ENC_METHOD_CONTROLLER:
		method = "Controller";
		break;
	case CT_ENC_METHOD_APPLICATION:
		method = "Application";
		break;
	case CT_ENC_METHOD_LIBRARY:
		method = "Library";
		break;
	case CT_ENC_METHOD_INTERNAL:
		method = "Internal";
		break;
	case CT_ENC_METHOD_CUSTOM:
		method = "Custom";
		break;
	default:
		method = "Unknown";
		break;
	}

	return (method);
}

static void ltfsmsg_encryption_state(const struct camtape_encryption_status * const es,
	const bool set)
{
	char s[128] = {'\0'};
	char *method = NULL;
	char *state = NULL;

	method = camtape_enc_method_to_str(es->encryption_method);

	state = camtape_enc_state_to_str(es->encryption_state);

	sprintf(s, "Capable = %d, Method = %s(%d), State = %s(%d)", es->encryption_capable,
			method, es->encryption_method, state, es->encryption_state);

	ltfsmsg(LTFS_DEBUG, 31392D, set ? "set encryption state:" : "get encryption state:", s);
}

static int camtape_get_encryption_state(void *device, struct camtape_encryption_status * const p,
	uint8_t *rwc_mode_buf, size_t rwc_buf_len, size_t *rwc_fill_len)
{
	int rc = DEVICE_GOOD;
	struct camtape_encryption_status es;
	uint8_t *buf = NULL;
	size_t buf_size = MAX_UINT16;
	struct scsi_mode_header_10 *mode_hdr;
	struct camtape_ibm_rw_control_page *rwc_page;
	struct camtape_ibm_initiator_spec_ext_page *ise_page;
	char *msg = NULL;

	buf = malloc(buf_size);
	if (buf == NULL) {
		rc = -EDEV_NO_MEMORY;
		goto bailout;
	}
	memset(buf, 0, buf_size);
	memset(&es, 0, sizeof(es));

	/*
	 * XXX KDM
	 * There is no way with the API for the modesense routine to figure out how much data
	 * we got in response to our request.  We allocate and ask for buf_size, and we can see how
	 * much data the target says is there, but we can't see if there is an underrun.  The API
	 * also always assumes that the function issues a 10 byte mode sense.
	 */
	rc = camtape_modesense(device, CT_ISE_PAGE_CODE, TC_MP_PC_CURRENT, 0x00, buf, buf_size);
	if (rc != DEVICE_GOOD)
		goto bailout;

	mode_hdr = (struct scsi_mode_header_10 *)buf;
	ise_page = (struct camtape_ibm_initiator_spec_ext_page *)find_mode_page_10(mode_hdr);

	/*
	 * We first check to see whether this drive is capable of encryption.  If not, there is
	 * no point in checking to see whether it is enabled.
	 */
	if (ise_page->support_flags & CT_ISE_ENCRYPTION_CAPABLE)
		es.encryption_capable = CT_ENC_CAPABLE;
	else
		es.encryption_capable = CT_ENC_NOT_CAPABLE;

	if (es.encryption_capable == CT_ENC_NOT_CAPABLE) {
		es.encryption_method = CT_ENC_METHOD_NONE;
		es.encryption_state = CT_ENC_STATE_OFF;
		goto bailout;
	}

	memset(buf, 0, buf_size);

	rc = camtape_modesense(device, CT_RWC_PAGE_CODE, TC_MP_PC_CURRENT, 0x00, buf, buf_size);

	if (rc != DEVICE_GOOD)
		goto bailout;

	/*
	 * Give the caller a copy of the buffer if he requested it.
	 */
	if ((rwc_mode_buf != NULL) && (rwc_buf_len > 0)) {
		*rwc_fill_len = MIN(buf_size, rwc_buf_len);
		memcpy(rwc_mode_buf, buf, *rwc_fill_len);
	}

	mode_hdr = (struct scsi_mode_header_10 *)buf;
	rwc_page = (struct camtape_ibm_rw_control_page *)find_mode_page_10(mode_hdr);

	/*
	 * In the IBM Linux tape driver, the difference between "system" and "application"
	 * encryption appears to be whether an application requested turning encryption on, or
	 * whether encryption was enabled when the driver loaded or via a sysfs/procfs request.
	 *
	 * The defines for encryption_state in struct encryption_status are the values for the
	 * bottom 2 bits of the encryption_state byte in the mode page verbatim.
	 */
	es.encryption_method = rwc_page->encryption_method;
	switch (rwc_page->encryption_method) {
	case CT_RWC_ENC_METHOD_NONE:
		es.encryption_state = CT_ENC_STATE_OFF;
		break;
	case CT_RWC_ENC_METHOD_SYSTEM:
		es.encryption_state = rwc_page->encryption_state & CT_RWC_ENCRYPTION_STATE_MASK;
		break;
	case CT_RWC_ENC_METHOD_APPLICATION:
		es.encryption_state = rwc_page->encryption_state & CT_RWC_ENCRYPTION_STATE_MASK;
		break;
	case CT_RWC_ENC_METHOD_LIBRARY:
	case CT_RWC_ENC_METHOD_CUSTOM:
	case CT_RWC_ENC_METHOD_INTERNAL:
	case CT_RWC_ENC_METHOD_CONTROLLER:
		es.encryption_state = CT_ENC_STATE_NA;
		break;
	default:
		es.encryption_method = CT_ENC_METHOD_UNKNOWN;
		es.encryption_state = CT_ENC_STATE_NA;
		break;
	}

bailout:

	ltfsmsg_encryption_state(&es, false);

	if (rc != DEVICE_GOOD)
		camtape_process_errors(device, rc, msg, "get encryption state", true);

	if (p != NULL) {
		if (rc == DEVICE_GOOD)
			memcpy(p, &es, sizeof(es));
		else
			memset(p, 0, sizeof(es));
	}

	if (buf != NULL)
		free(buf);

	return rc;
}

static int camtape_set_encryption_state(struct camtape_data *softc,
	camtape_encryption_state encryption_state)
{
	int rc = DEVICE_GOOD;
	struct camtape_encryption_status es;
	uint8_t *buf = NULL;
	size_t buf_size = MAX_UINT16, buf_fill_len = 0;
	struct scsi_mode_header_10 *mode_hdr;
	struct camtape_ibm_rw_control_page *rwc_page;
	char *msg = NULL;

	buf = malloc(buf_size);
	if (buf == NULL) {
		rc = -EDEV_NO_MEMORY;
		goto bailout;
	}
	memset(buf, 0, buf_size);

	rc = camtape_get_encryption_state(softc, &es, buf, buf_size, &buf_fill_len);
	if (rc != DEVICE_GOOD)
		goto bailout;

	if (es.encryption_capable == CT_ENC_NOT_CAPABLE) {
		rc = -EDEV_INVALID_ARG;
		goto bailout;
	}

	/* Nothing to do if we're already in the requested state. */
	if (encryption_state == es.encryption_state) {
		rc = DEVICE_GOOD;
		goto bailout;
	}

	mode_hdr = (struct scsi_mode_header_10 *)buf;
	rwc_page = (struct camtape_ibm_rw_control_page *)find_mode_page_10(mode_hdr);

	scsi_ulto2b(0, mode_hdr->data_length);
	rwc_page->encryption_state &= ~CT_RWC_ENCRYPTION_STATE_MASK;
	/*
	 * Note that this assumes the camtape_encryption_state enumeration and the defines for the
	 * mode page are the same.
	 */
	rwc_page->encryption_state |= encryption_state;

	rc = camtape_modeselect(softc, buf, buf_fill_len);

bailout:
	if (rc != DEVICE_GOOD)
		camtape_process_errors(softc, rc, msg, "set encryption state", true);
	else {
		es.encryption_state = encryption_state;
		ltfsmsg_encryption_state(&es, true);
	}

	if (buf != NULL)
		free(buf);
	return rc;
}

static void ltfsmsg_keyalias(const char * const title, const unsigned char * const keyalias)
{
	char s[128] = {'\0'};

	if (keyalias)
		sprintf(s, "keyalias = %c%c%c%02X%02X%02X%02X%02X%02X%02X%02X%02X", keyalias[0],
				keyalias[1], keyalias[2], keyalias[3], keyalias[4], keyalias[5], keyalias[6],
				keyalias[7], keyalias[8], keyalias[9], keyalias[10], keyalias[11]);
	else
		sprintf(s, "keyalias: NULL");

	ltfsmsg(LTFS_DEBUG, 31392D, title, s);
}

/*
 * Determine whether we're using Application Managed Encryption or some other method.
 */
static bool is_ame(struct camtape_data *softc)
{
	unsigned char buf[TC_MP_READ_WRITE_CTRL_SIZE] = {0};
	const int rc = camtape_modesense(softc, TC_MP_READ_WRITE_CTRL, TC_MP_PC_CURRENT, 0, buf, sizeof(buf));

	if (rc != 0) {
		char message[100] = {0};
		sprintf(message, "failed to get MP %02Xh (%d)", TC_MP_READ_WRITE_CTRL, rc);
		ltfsmsg(LTFS_DEBUG, 31392D, __FUNCTION__, message);

		return false; /* Consider that the encryption method is not AME */
	} else {
		struct scsi_mode_header_10 *mode_hdr;
		struct camtape_ibm_rw_control_page *rwc_page;
		char message[100] = {0};
		char *method = NULL;

		mode_hdr = (struct scsi_mode_header_10 *)buf;
		rwc_page = (struct camtape_ibm_rw_control_page *)find_mode_page_10(mode_hdr);

		method = camtape_enc_method_to_str(rwc_page->encryption_method);

		sprintf(message, "Encryption Method is %s (0x%02X)", method, rwc_page->encryption_method);
		ltfsmsg(LTFS_DEBUG, 31392D, __FUNCTION__, message);

		if (rwc_page->encryption_method != CT_RWC_ENC_METHOD_APPLICATION) {
			ltfsmsg(LTFS_ERR, 31269E, method, rwc_page->encryption_method);
		}
		return rwc_page->encryption_method == CT_RWC_ENC_METHOD_APPLICATION;
	}
}

static int is_encryption_capable(struct camtape_data *softc)
{

	/*
	 * XXX KDM why does this only support encryption, or at least Application Managed Encryption,
	 * on LTO drives and not on TS drives?
	 */
	if (IS_ENTERPRISE(softc->drive_type)) {
		ltfsmsg(LTFS_ERR, 31270E, softc->drive_type);
		return -EDEV_INTERNAL_ERROR;
	}

	if (! is_ame(softc))
		return -EDEV_INTERNAL_ERROR;

	return DEVICE_GOOD;
}

/*
 * See the comments in the mode page declaration.  This subpage is IBM-proprietary.  They don't
 * document it in any public documents, and the IBM Linux tape driver obfuscates all of the
 * functionality.  The only obvious parameters are the key and key alias/key index.
 */
static void camtape_fill_enc_subpage(struct camtape_ibm_enc_param_subpage *enc_sp,
	int key_index_set, const uint8_t *key, const uint8_t *key_index)
{
	int subpage_length;

	if (key_index_set != 0)
		subpage_length = CT_ENC_PARAM_KI_EXTRA_LENGTH;
	else
		subpage_length = CT_ENC_PARAM_NO_KI_EXTRA_LENGTH;
	scsi_ulto2b(subpage_length, enc_sp->page_length);

	enc_sp->desc1[0] = CT_ENC_PARAM_DESC_1_BYTE_0_VAL;
	enc_sp->desc1[1] = CT_ENC_PARAM_DESC_1_BYTE_1_VAL;
	enc_sp->desc1_length = subpage_length - CT_ENC_PARAM_DESC_1_ADDL_LENGTH_SUB;
	enc_sp->desc2_length = subpage_length - CT_ENC_PARAM_DESC_2_ADDL_LENGTH_SUB;
	enc_sp->desc3_length = subpage_length - CT_ENC_PARAM_DESC_3_ADDL_LENGTH_SUB;
	enc_sp->desc4[57] = CT_ENC_PARAM_DESC_4_BYTE_57_VAL;
	enc_sp->desc4[58] = CT_ENC_PARAM_DESC_4_BYTE_58_VAL;
	enc_sp->desc4_length = subpage_length - CT_ENC_PARAM_DESC_4_ADDL_LENGTH_SUB;
	enc_sp->byte76 &= CT_ENC_PARAM_BYTE_76_MASK;
	enc_sp->byte79 = CT_ENC_PARAM_BYTE_79_VALUE;
	enc_sp->byte80 = CT_ENC_PARAM_BYTE_80_VALUE;
	enc_sp->byte83 = CT_ENC_PARAM_BYTE_83_VALUE;
	memcpy(enc_sp->data_key, key, CT_ENC_PARAM_DATA_KEY_LEN);
	enc_sp->byte116 = CT_ENC_PARAM_BYTE_116_VALUE;
	if (key_index_set != 0)
		enc_sp->byte119 = CT_ENC_PARAM_BYTE_119_VALUE_1;
	else
		enc_sp->byte119 = CT_ENC_PARAM_BYTE_119_VALUE_2;
	enc_sp->byte121 = CT_ENC_PARAM_BYTE_121_VALUE;
	enc_sp->byte124 = CT_ENC_PARAM_BYTE_124_VALUE;
	if (key_index_set != 0) {
		enc_sp->ki_or_not.ki_is_set.byte127 = CT_ENC_PARAM_BYTE127_KI_VALUE;
		memcpy(enc_sp->ki_or_not.ki_is_set.key_index, key_index,
			sizeof(enc_sp->ki_or_not.ki_is_set.key_index));
		enc_sp->ki_or_not.ki_is_set.byte144 = CT_ENC_PARAM_BYTE144_KI_VALUE;
	} else {
		enc_sp->ki_or_not.ki_not_set.byte132 = CT_ENC_PARAM_BYTE132_NO_KI_VALUE;
	}
}

int camtape_set_key(void *device, const unsigned char * const keyalias, const unsigned char * const key)
{
	struct camtape_data *softc = (struct camtape_data *)device;
	camtape_encryption_state encryption_state = CT_ENC_STATE_OFF;
	struct scsi_mode_header_10 *mode_hdr;
	struct camtape_ibm_enc_param_subpage *enc_sp;
	const char * const title = "set key:";
	struct data_key dk = {{0}};
	uint8_t *buf = NULL;
	size_t bufsize = MAX_UINT16;
	char *msg = NULL;
	int rc;

	ltfs_profiler_add_entry(softc->profiler, NULL, TAPEBEND_REQ_ENTER(REQ_TC_SETKEY));

	rc = is_encryption_capable(softc);
	if (rc < 0) {
		goto bailout;
	}

	buf = malloc(bufsize);
	if (buf == NULL) {
		rc = -EDEV_NO_MEMORY;
		goto bailout;
	}
	memset(buf, 0, bufsize);

	if (keyalias != NULL) {
		CHECK_ARG_NULL(key, -LTFS_NULL_ARG);
		encryption_state = CT_ENC_STATE_ON;
		memcpy(dk.data_key_index, keyalias, sizeof(dk.data_key_index));
		memcpy(dk.data_key, key, sizeof(dk.data_key));
	}
	dk.data_key_index_length = sizeof(dk.data_key_index);

	rc = camtape_set_encryption_state(device, encryption_state);
	if (rc != DEVICE_GOOD) {
		ltfs_profiler_add_entry(softc->profiler, NULL, TAPEBEND_REQ_EXIT(REQ_TC_SETKEY));
		return rc;
	}

	softc->is_data_key_set = keyalias != NULL;

	ltfsmsg_keyalias(title, keyalias);

	rc = camtape_modesense(device, CT_ENC_PARAM_SUBPAGE_PAGE_CODE, TC_MP_PC_CURRENT,
		CT_ENC_PARAM_SUBPAGE_CODE, buf, bufsize);

	if (rc != DEVICE_GOOD)
		goto bailout;

	mode_hdr = (struct scsi_mode_header_10 *)buf;
	enc_sp = (struct camtape_ibm_enc_param_subpage *)find_mode_page_10(mode_hdr);

	camtape_fill_enc_subpage(enc_sp, dk.data_key_index_length != 0, key, keyalias);

	scsi_ulto2b(0, mode_hdr->data_length);

	rc = camtape_modeselect(device, buf, bufsize);

bailout:
	if (rc != DEVICE_GOOD)
		camtape_process_errors(device, rc, msg, "set data key", true);

	if (buf != NULL)
		free(buf);

	ltfs_profiler_add_entry(softc->profiler, NULL, TAPEBEND_REQ_EXIT(REQ_TC_SETKEY));

	return rc;
}

static void show_hex_dump(const char * const title, const unsigned char * const buf, const uint size)
{
	/*
	 * "         1         2         3         4         5         6         7         8"
	 * "12345678901234567890123456789012345678901234567890123456789012345678901234567890"
	 * "xxxxxx  00 01 02 03 04 05 06 07  08 09 0A 0B 0C 0D 0E 0F  0123456789ABCDEF\n" < 100
	 */
	char * const s = calloc((size / 0x10 + 1) * 100, sizeof(char));
	char *p = s;
	uint i = 0;
	int j = 0;
	int k = 0;

	if (p == NULL)
		return;

	for (i = 0; i < size; ++i) {
		if (i % 0x10 == 0) {
			if (i) {
				for (j = 0x10; 0 < j; --j) {
					p += sprintf(p, "%c", isprint(buf[i-j]) ? buf[i-j] : '.');
				}
			}
			p += sprintf(p, "\n%06X  ", i);
		}
		p += sprintf(p, "%02X %s", buf[i] & 0xFF, i % 8 == 7 ? " " : "");
	}
	for (; (i + k) % 0x10; ++k) {
		p += sprintf(p, "   %s", (i + k) % 8 == 7 ? " " : "");
	}
	for (j = 0x10 - k; 0 < j; --j) {
		p += sprintf(p, "%c", isprint(buf[i-j]) ? buf[i-j] : '.');
	}

	ltfsmsg(LTFS_DEBUG, 31392D, title, s);
}

int camtape_get_keyalias(void *device, unsigned char **keyalias) /* This is not IBM method but T10 method. */
{
	struct camtape_data *softc = (struct camtape_data *)device;
	struct tde_next_block_enc_status_page *status_page;
	int page_header_length = 4;
	int buffer_length = page_header_length;
	uint8_t enc_status;
	union ccb *ccb = NULL;
	uint8_t *buf = NULL;
	char *msg = NULL;
	int i, rc = DEVICE_GOOD;
	int timeout;

	ltfs_profiler_add_entry(softc->profiler, NULL, TAPEBEND_REQ_ENTER(REQ_TC_GETKEYALIAS));

	rc = is_encryption_capable(device);
	if (rc < 0) {
		ltfs_profiler_add_entry(softc->profiler, NULL, TAPEBEND_REQ_EXIT(REQ_TC_GETKEYALIAS));
		return rc;
	}
	memset(softc->dki, 0, sizeof(softc->dki));
	*keyalias = NULL;

	ccb = cam_getccb(softc->cd);
	if (ccb == NULL) {
		rc = -EDEV_NO_MEMORY;
		goto bailout;
	}

	timeout = camtape_get_timeout(softc->timeouts, SECURITY_PROTOCOL_IN);
	if (timeout < 0) {
		rc = -EDEV_UNSUPPORETD_COMMAND;
		goto bailout;
	}

	/*
	 * 1st loop: Get the page length.
	 * 2nd loop: Get full data in the page.
	 */
	for (i = 0; i < 2; ++i) {

		/* Prepare Data Buffer */
		if (buf != NULL) {
			free(buf);
			buf = NULL;
		}
		buf = (uint8_t *) calloc(buffer_length, sizeof(uint8_t));
		if (buf == NULL) {
			ltfsmsg(LTFS_ERR, 10001E, "camtape_get_keyalias: data buffer");
			rc = -EDEV_NO_MEMORY;
			goto bailout;
		}

		scsi_security_protocol_in(&ccb->csio,
								  /*retries*/ 1,
								  /*cbfcnp*/ NULL,
								  /*tag_action*/ MSG_SIMPLE_Q_TAG,
								  /*security_protocol*/ SPI_PROT_TAPE_DATA_ENC,
								  /*sps*/ TDE_NEXT_BLOCK_ENC_STATUS_PAGE,
								  /*byte4*/ 0,
								  /*data_ptr*/ buf,
								  /*dxfer_len*/ buffer_length,
								  /*sense_len*/ SSD_FULL_SIZE,
								  /*timeout*/ timeout);

		ccb->ccb_h.flags |= CAM_DEV_QFRZDIS | CAM_PASS_ERR_RECOVER;

		rc = camtape_send_ccb(softc, ccb, &msg);
		if (rc != DEVICE_GOOD) {
			camtape_process_errors(device, rc, msg, "get key-alias", true);
			goto bailout;
		}

		show_hex_dump("SPIN:", buf, buffer_length);

		status_page = (struct tde_next_block_enc_status_page *)buf;
		buffer_length = page_header_length + scsi_2btoul(status_page->page_length);
	}

	enc_status = status_page->status & TDE_NBES_ENC_STATUS_MASK;
	switch (enc_status) {
	case TDE_NBES_ENC_ALG_NOT_SUPPORTED:
	case TDE_NBES_ENC_SUPPORTED_ALG:
	case TDE_NBES_ENC_NO_KEY: {
		struct tde_data_enc_desc *desc;
		uint8_t *next_desc;

		for (desc = (struct tde_data_enc_desc *)&status_page[1];
			((((uint8_t *)desc - buf) + 4) <= buffer_length);
			desc = (struct tde_data_enc_desc *)next_desc) {
			uint32_t key_length;

			next_desc = (uint8_t *)desc;
			key_length = scsi_2btoul(desc->key_desc_length);
			next_desc += key_length + __offsetof(struct tde_data_enc_desc, key_desc);

			/*
			 * We're looking for the Authenticated Key-Associated Data descriptor.
			 */
			if (desc->key_desc_type != TDE_KEY_DESC_A_KAD)
				continue;

			/*
			 * Make sure that we aren't going off the end of the buffer.
			 */
			if ((next_desc - buf) > buffer_length)
				break;

			/*
			 * Copy the key into the softc and let the caller know we got it.
			 */
			memcpy(softc->dki, desc->key_desc, MIN(key_length, sizeof(softc->dki)));
			*keyalias = softc->dki;

			break;
		}
		break;
	}
	default:
		break;
	}

	const char * const title = "get key-alias:";
	ltfsmsg_keyalias(title, softc->dki);

bailout:

	if (ccb != NULL)
		cam_freeccb(ccb);
	if (buf != NULL)
		free(buf);

	ltfs_profiler_add_entry(softc->profiler, NULL, TAPEBEND_REQ_EXIT(REQ_TC_GETKEYALIAS));
	return rc;
}

typedef enum {
	CT_PP_LBP_R,
	CT_PP_LBP_W,
	CT_PP_RBDP,
	CT_PP_PI_LENGTH,
	CT_PP_PROT_METHOD
} ct_protect_param;

struct ct_protect_info {
	const char *name;
	struct mt_status_entry *entry;
	uint32_t value;
} ct_protect_list[] = {
	{ "lbp_r", NULL, 0 },
	{ "lbp_w", NULL, 0 },
	{ "rbdp", NULL, 0 },
	{ "pi_length", NULL, 0 },
	{ "prot_method", NULL, 0 }
};

#define CT_NUM_PROTECT_PARAMS   (sizeof(ct_protect_list)/sizeof(ct_protect_list[0]))
#define TC_MP_INIT_EXT_LBP_RS         (0x40)
#define TC_MP_INIT_EXT_LBP_CRC32C     (0x20)

int camtape_set_lbp(void *device, bool enable)
{
	struct camtape_data *softc = (struct camtape_data *)device;
	struct mt_status_data mtinfo;
	struct mt_status_entry *entry, *prot_entry;
	struct ct_protect_info protect_list[CT_NUM_PROTECT_PARAMS];
	struct mtparamset params[CT_NUM_PROTECT_PARAMS];
	struct mtsetlist param_list;
	char tmpname[64];
	char *msg = NULL;
	unsigned char lbp_method = LBP_DISABLE;
	unsigned char buf[TC_MP_INIT_EXT_SIZE];
	int rc = DEVICE_GOOD;
	unsigned int i;

	memset(buf, 0, sizeof(buf));

	/* Check logical block protection capability */
	rc = camtape_modesense(device, TC_MP_INIT_EXT, TC_MP_PC_CURRENT, 0x00, buf, sizeof(buf));
	if (rc < 0)
		return rc;

	if (buf[0x12] & TC_MP_INIT_EXT_LBP_CRC32C)
		lbp_method = CRC32C_CRC;
	else
		lbp_method = REED_SOLOMON_CRC;

	/*
	 * First grab all available parameter data.
	 */
	memset(&mtinfo, 0, sizeof(mtinfo));
	rc = camtape_get_mtinfo(softc, &mtinfo, /*params*/ 1, &msg);
	if (rc != DEVICE_GOOD)
		goto bailout;

	/*
	 * Check to see whether protection is supported.
	 */
	snprintf(tmpname, sizeof(tmpname), "%s.protection_supported", MT_PROTECTION_NAME);
	entry = mt_status_entry_find(&mtinfo, tmpname);
	if (entry == NULL) {
		msg = SAFE_STRDUP("Cannot find sa(4) protection.protection_supported parameter");
		rc = -EDEV_INVALID_ARG;
		camtape_process_errors(device, rc, msg, "get lbp", true);
		goto bailout;
	}

	if (entry->value_signed != 1) {
		/*
		 * This device doesn't support logical block protection.  Nothing else to do here.
		 */
		ltfsmsg(LTFS_INFO, 31272I);
		goto bailout;
	}

	/*
	 * Get the base protection node.
	 */
	prot_entry = mt_status_entry_find(&mtinfo, MT_PROTECTION_NAME);
	if (prot_entry == NULL) {
		msg = SAFE_STRDUP("Cannot find sa(4) protection node!");
		rc = -EDEV_INVALID_ARG;
		camtape_process_errors(device, rc, msg, "get lbp", true);
		goto bailout;
	}

	/* set logical block protection */
	ltfsmsg(LTFS_DEBUG, 31393D, "LBP Enable", enable, "");
	ltfsmsg(LTFS_DEBUG, 31393D, "LBP Method", lbp_method, "");

	memcpy(protect_list, ct_protect_list, MIN(sizeof(protect_list), sizeof(ct_protect_list)));

	if (enable) {
		protect_list[CT_PP_LBP_R].value = 1;
		protect_list[CT_PP_LBP_W].value = 1;
		/* IBM drives at least don't support RBDP */
		protect_list[CT_PP_RBDP].value = 0;
		/*
		 * XXX KDM add sa(4) defines for CRC32
		 */
		protect_list[CT_PP_PI_LENGTH].value = SA_CTRL_DP_RS_LENGTH;
		protect_list[CT_PP_PROT_METHOD].value = lbp_method;
	} else {
		protect_list[CT_PP_LBP_R].value = 0;
		protect_list[CT_PP_LBP_W].value = 0;
		protect_list[CT_PP_RBDP].value = 0;
		protect_list[CT_PP_PI_LENGTH].value = 0;
		protect_list[CT_PP_PROT_METHOD].value = 0;
	}

	for (i = 0; i < CT_NUM_PROTECT_PARAMS; i++) {
		entry = mt_entry_find(prot_entry, __DECONST(char *, protect_list[i].name));
		if (entry == NULL) {
			msg = SAFE_STRDUP("Cannot find all protection information entries");
			rc = -EDEV_INVALID_ARG;
			camtape_process_errors(device, rc, msg, "get lbp", true);
			goto bailout;
		}
		protect_list[i].entry = entry;
		snprintf(params[i].value_name, sizeof(params[i].value_name), "%s.%s", MT_PROTECTION_NAME,
		    protect_list[i].name);
		params[i].value_type = MT_PARAM_SET_UNSIGNED;
		params[i].value_len = sizeof(protect_list[i].value);
		params[i].value.value_unsigned = protect_list[i].value;
	}

	param_list.num_params = CT_NUM_PROTECT_PARAMS;
	param_list.param_len = sizeof(params);
	param_list.params = params;

	if (ioctl(softc->fd_sa, MTIOCSETLIST, &param_list) == -1) {
		char tmpstr[512];

		snprintf(tmpstr, sizeof(tmpstr), "Error returned from MTIOCSETLIST ioctl to set "
			"protection parameters: %s", strerror(errno));
		msg = SAFE_STRDUP(tmpstr);
		rc = -errno;
		camtape_process_errors(device, rc, msg, "get lbp", true);
		goto bailout;
	}

	for (i = 0; i < CT_NUM_PROTECT_PARAMS; i++) {
		if (params[i].status != MT_PARAM_STATUS_OK) {
			rc = -EDEV_DRIVER_ERROR;
			camtape_process_errors(device, rc, params[i].error_str, "get lbp", true);
			goto bailout;
		}
	}

	if (enable) {
		switch (lbp_method) {
		case CRC32C_CRC:
			softc->f_crc_enc = crc32c_enc;
			softc->f_crc_check = crc32c_check;
			break;
		case REED_SOLOMON_CRC:
			softc->f_crc_enc = rs_gf256_enc;
			softc->f_crc_check = rs_gf256_check;
			break;
		default:
			softc->f_crc_enc   = NULL;
			softc->f_crc_check = NULL;
			break;
		}
		ltfsmsg(LTFS_INFO, 31271I);
	} else {
		ltfsmsg(LTFS_INFO, 31272I);
	}

bailout:
	camtape_free_mtinfo(softc, &mtinfo);

	return rc;
}

int camtape_is_mountable(void *device, const char *barcode, const unsigned char cart_type,
						 const unsigned char density)
{
	int ret;
	struct camtape_data *softc = (struct camtape_data *)device;

	ltfs_profiler_add_entry(softc->profiler, NULL, TAPEBEND_REQ_ENTER(REQ_TC_ISMOUNTABLE));

	ret = ibm_tape_is_mountable(softc->drive_type,
							   barcode,
							   cart_type,
							   density,
							   global_data.strict_drive);

	ltfs_profiler_add_entry(softc->profiler, NULL, TAPEBEND_REQ_EXIT(REQ_TC_ISMOUNTABLE));

	return ret;
}

bool camtape_is_readonly(void *device)
{
	int ret;
	struct camtape_data *softc = (struct camtape_data *)device;

	ret = ibm_tape_is_mountable(softc->drive_type,
							   NULL,
							   softc->cart_type,
							   softc->density_code,
							   global_data.strict_drive);

	if (ret == MEDIUM_READONLY)
		return true;
	else
		return false;
}

/* This function should be called after the cartridge is loaded. */
int camtape_get_worm_status(void *device, bool *is_worm)
{
	int rc = 0;
	struct camtape_data *softc = (struct camtape_data *) device;

	ltfs_profiler_add_entry(softc->profiler, NULL, TAPEBEND_REQ_ENTER(REQ_TC_GETWORMSTAT));
	if (softc->loaded) {
		*is_worm = softc->is_worm;
	}
	else {
		ltfsmsg(LTFS_INFO, 31289I);
		*is_worm = false;
		rc = -1;
	}

	ltfs_profiler_add_entry(softc->profiler, NULL, TAPEBEND_REQ_EXIT(REQ_TC_GETWORMSTAT));
	return rc;
}

struct tape_ops camtape_drive_handler = {
	.open                   = camtape_open,
	.reopen                 = camtape_reopen,
	.close                  = camtape_close,
	.close_raw              = camtape_close_raw,
	.is_connected           = camtape_is_connected,
	.inquiry                = camtape_inquiry,
	.inquiry_page           = camtape_inquiry_page,
	.test_unit_ready        = camtape_test_unit_ready,
	.read                   = camtape_read,
	.write                  = camtape_write,
	.writefm                = camtape_writefm,
	.rewind                 = camtape_rewind,
	.locate                 = camtape_locate,
	.space                  = camtape_space,
	.erase                  = camtape_erase,
	.load                   = camtape_load,
	.unload                 = camtape_unload,
	.readpos                = camtape_readpos,
	.setcap                 = camtape_setcap,
	.format                 = camtape_format,
	.remaining_capacity     = camtape_remaining_capacity,
	.logsense               = camtape_logsense,
	.modesense              = camtape_modesense,
	.modeselect             = camtape_modeselect,
	.reserve_unit           = camtape_reserve_unit,
	.release_unit           = camtape_release_unit,
	.prevent_medium_removal = camtape_prevent_medium_removal,
	.allow_medium_removal   = camtape_allow_medium_removal,
	.write_attribute        = camtape_write_attribute,
	.read_attribute         = camtape_read_attribute,
	.allow_overwrite        = camtape_allow_overwrite,
	.grao                   = camtape_grao,
	.rrao                   = camtape_rrao,
	// May be command combination
	.set_compression        = camtape_set_compression,
	.set_default            = camtape_set_default,
	.get_cartridge_health   = camtape_get_cartridge_health,
	.get_tape_alert         = camtape_get_tape_alert,
	.clear_tape_alert       = camtape_clear_tape_alert,
	.get_xattr              = camtape_get_xattr,
	.set_xattr              = camtape_set_xattr,
	.get_parameters         = camtape_get_parameters,
	.get_eod_status         = camtape_get_eod_status,
	.get_device_list        = camtape_get_device_list,
	.help_message           = camtape_help_message,
	.parse_opts             = camtape_parse_opts,
	.default_device_name    = camtape_default_device_name,
	.set_key                = camtape_set_key,
	.get_keyalias           = camtape_get_keyalias,
	.takedump_drive         = camtape_takedump_drive,
	.is_mountable           = camtape_is_mountable,
	.get_worm_status		= camtape_get_worm_status,
	.get_serialnumber		= camtape_get_serialnumber,
	.get_info               = camtape_get_info,
	.set_profiler			= camtape_set_profiler,
	.get_next_block_to_xfer = camtape_get_next_block_to_xfer,
	.is_readonly			= camtape_is_readonly
};

struct tape_ops *tape_dev_get_ops(void)
{
	return &camtape_drive_handler;
}

extern char tape_freebsd_cam_dat[];

const char *tape_dev_get_message_bundle_name(void **message_data)
{
	*message_data = tape_freebsd_cam_dat;
	return "tape_freebsd_cam";
}

/**
 * Given the SA device, opens the SA and Pass Thru devices for
 * the specified tape drive.
 *
 * @author Ryan Guthrie (ryang@spectralogic.com) (5/2/2013)
 *
 * @param softc the struct containing persistent information.
 *  						It is where the file descriptors for the pass
 *  						and SA are stored.
 * @param saDeviceName the SA (Sequential Access) device for the tape driver
 *
 * @return int 0 on success, or a negative value on error
 *  			 opening either the SA or PASS devices.
 */
int open_sa_pass(struct camtape_data *softc, const char *saDeviceName)
{
	int ret = 0;

	struct cam_device *cd_pass = cam_open_device(saDeviceName, O_RDWR);

	if (cd_pass == NULL) {
		ltfsmsg(LTFS_INFO, 31225I, saDeviceName, errno);
		return -EDEV_DEVICE_UNOPENABLE;
	}

	char passDeviceName[MAXPATHLEN+1];
	snprintf(passDeviceName, MAXPATHLEN, "/dev/%s%d", cd_pass->device_name, cd_pass->dev_unit_num);

	ret = open_sa_device(softc, saDeviceName);
	if (ret) {
		cam_close_device(cd_pass);
		ltfsmsg(LTFS_INFO, 31225I, saDeviceName, errno);
		return ret;
	}

	softc->cd = cd_pass;

	return 0;
}

int open_sa_device(struct camtape_data *softc, const char* saDeviceName)
{
	int ret = 0;

	softc->fd_sa = open(saDeviceName, O_RDWR | O_NDELAY);
	if (softc->fd_sa < 0) {
		softc->fd_sa = open(saDeviceName, O_RDONLY | O_NDELAY);
		if (softc->fd_sa < 0) {
			if (errno == EAGAIN) {
				ltfsmsg(LTFS_ERR, 31224E, saDeviceName);
				ret = -EDEV_DEVICE_BUSY;
			} else {
				ltfsmsg(LTFS_INFO, 31225I, saDeviceName, errno);
				ret = -EDEV_DEVICE_UNOPENABLE;
			}
			return ret;
		}
		ltfsmsg(LTFS_WARN, 31226W, saDeviceName);
	}

	return ret;
}

void close_sa_device(struct camtape_data *softc)
{
	if (softc->fd_sa > 0) {
		close(softc->fd_sa);
		softc->fd_sa = 0;
	}
}
void close_cd_pass_device(struct camtape_data *softc)
{
	if (softc->cd != NULL) {
		cam_close_device(softc->cd);
		softc->cd = NULL;
	}
}

#undef __camtape_tc_c<|MERGE_RESOLUTION|>--- conflicted
+++ resolved
@@ -279,12 +279,8 @@
 	ltfsmsg(LTFS_INFO, 31229I, vendor);
 
 	/* Check the drive is supportable */
-<<<<<<< HEAD
-	struct supported_device **cur = get_supported_devs((char *)softc->cd->inq_data.vendor);
-=======
 	softc->vendor = get_vendor_id(vendor);
 	struct supported_device **cur = get_supported_devs(softc->vendor);
->>>>>>> d8c223b7
 	while(*cur) {
 		if ((! strncmp((char*)softc->cd->inq_data.vendor, (*cur)->vendor_id, strlen((*cur)->vendor_id)) ) &&
 			(! strncmp((char*)softc->cd->inq_data.product, (*cur)->product_id, strlen((*cur)->product_id)) ) ) {
@@ -1138,24 +1134,11 @@
 	softc->read_counter = 0;
 	softc->density_code = buf[8];
 
-<<<<<<< HEAD
-	if (buf[2] == 0x00 || buf[2] == 0x01) {
-		/*
-		 * Non-IBM drive doesn't have cartridge type so need to assume from density code.
-		 */
-=======
 	if (softc->vendor == VENDOR_HP) {
->>>>>>> d8c223b7
 		softc->cart_type = assume_cart_type(softc->density_code);
 		if (buf[2] == 0x01)
 			softc->is_worm = true;
 	} else {
-<<<<<<< HEAD
-		/*
-		 * IBM drive haves cartridge type in buf[2] like TC_MP_LTO5D_CART.
-		 */
-=======
->>>>>>> d8c223b7
 		softc->cart_type = buf[2];
 	}
 
@@ -1256,11 +1239,7 @@
 		camtape_process_errors(softc, rc, msg, "READPOS", true);
 	else {
 		pos->partition = ext_data.partition;
-<<<<<<< HEAD
-		pos->block = scsi_8btou64(ext_data.last_object);
-=======
 		pos->block = scsi_8btou64(ext_data.last_object)
->>>>>>> d8c223b7
 		ltfsmsg(LTFS_DEBUG, 30398D, "next-block-to-xfer",
 				(unsigned long long) pos->block, 0, 0, softc->drive_serial);
 	}
