--- conflicted
+++ resolved
@@ -294,42 +294,6 @@
 int num_supported_density           = sizeof(supported_density)/sizeof(supported_density[0]);
 
 struct supported_device *ibm_supported_drives[] = {
-<<<<<<< HEAD
-		TAPEDRIVE( IBM_VENDOR_ID, "ULTRIUM-TD5",  VENDOR_IBM, DRIVE_LTO5,    "[ULTRIUM-TD5]" ),  /* IBM Ultrium Gen 5 */
-		TAPEDRIVE( IBM_VENDOR_ID, "ULT3580-TD5",  VENDOR_IBM, DRIVE_LTO5,    "[ULT3580-TD5]" ),  /* IBM Ultrium Gen 5 */
-		TAPEDRIVE( IBM_VENDOR_ID, "ULTRIUM-HH5",  VENDOR_IBM, DRIVE_LTO5_HH, "[ULTRIUM-HH5]" ),  /* IBM Ultrium Gen 5 Half-High */
-		TAPEDRIVE( IBM_VENDOR_ID, "ULT3580-HH5",  VENDOR_IBM, DRIVE_LTO5_HH, "[ULT3580-HH5]" ),  /* IBM Ultrium Gen 5 Half-High */
-		TAPEDRIVE( IBM_VENDOR_ID, "HH LTO Gen 5", VENDOR_IBM, DRIVE_LTO5_HH, "[HH LTO Gen 5]" ), /* IBM Ultrium Gen 5 Half-High */
-		TAPEDRIVE( IBM_VENDOR_ID, "ULTRIUM-TD6",  VENDOR_IBM, DRIVE_LTO6,    "[ULTRIUM-TD6]" ),  /* IBM Ultrium Gen 6 */
-		TAPEDRIVE( IBM_VENDOR_ID, "ULT3580-TD6",  VENDOR_IBM, DRIVE_LTO6,    "[ULT3580-TD6]" ),  /* IBM Ultrium Gen 6 */
-		TAPEDRIVE( IBM_VENDOR_ID, "ULTRIUM-HH6",  VENDOR_IBM, DRIVE_LTO6_HH, "[ULTRIUM-HH6]" ),  /* IBM Ultrium Gen 6 Half-High */
-		TAPEDRIVE( IBM_VENDOR_ID, "ULT3580-HH6",  VENDOR_IBM, DRIVE_LTO6_HH, "[ULT3580-HH6]" ),  /* IBM Ultrium Gen 6 Half-High */
-		TAPEDRIVE( IBM_VENDOR_ID, "HH LTO Gen 6", VENDOR_IBM, DRIVE_LTO6_HH, "[HH LTO Gen 6]" ), /* IBM Ultrium Gen 6 Half-High */
-		TAPEDRIVE( IBM_VENDOR_ID, "ULTRIUM-TD7",  VENDOR_IBM, DRIVE_LTO7,    "[ULTRIUM-TD7]" ),  /* IBM Ultrium Gen 7 */
-		TAPEDRIVE( IBM_VENDOR_ID, "ULT3580-TD7",  VENDOR_IBM, DRIVE_LTO7,    "[ULT3580-TD7]" ),  /* IBM Ultrium Gen 7 */
-		TAPEDRIVE( IBM_VENDOR_ID, "ULTRIUM-HH7",  VENDOR_IBM, DRIVE_LTO7_HH, "[ULTRIUM-HH7]" ),  /* IBM Ultrium Gen 7 Half-High */
-		TAPEDRIVE( IBM_VENDOR_ID, "ULT3580-HH7",  VENDOR_IBM, DRIVE_LTO7_HH, "[ULT3580-HH7]" ),  /* IBM Ultrium Gen 7 Half-High */
-		TAPEDRIVE( IBM_VENDOR_ID, "HH LTO Gen 7", VENDOR_IBM, DRIVE_LTO7_HH, "[HH LTO Gen 7]" ), /* IBM Ultrium Gen 7 Half-High */
-		TAPEDRIVE( IBM_VENDOR_ID, "ULTRIUM-TD8",  VENDOR_IBM, DRIVE_LTO8,    "[ULTRIUM-TD8]" ),  /* IBM Ultrium Gen 8 */
-		TAPEDRIVE( IBM_VENDOR_ID, "ULT3580-TD8",  VENDOR_IBM, DRIVE_LTO8,    "[ULT3580-TD8]" ),  /* IBM Ultrium Gen 8 */
-		TAPEDRIVE( IBM_VENDOR_ID, "ULTRIUM-HH8",  VENDOR_IBM, DRIVE_LTO8_HH, "[ULTRIUM-HH8]" ),  /* IBM Ultrium Gen 8 Half-High */
-		TAPEDRIVE( IBM_VENDOR_ID, "ULT3580-HH8",  VENDOR_IBM, DRIVE_LTO8_HH, "[ULT3580-HH8]" ),  /* IBM Ultrium Gen 8 Half-High */
-		TAPEDRIVE( IBM_VENDOR_ID, "HH LTO Gen 8", VENDOR_IBM, DRIVE_LTO8_HH, "[HH LTO Gen 8]" ), /* IBM Ultrium Gen 8 Half-High */
-		TAPEDRIVE( IBM_VENDOR_ID, "ULTRIUM-TD9",  VENDOR_IBM, DRIVE_LTO9,    "[ULTRIUM-TD9]" ),  /* IBM Ultrium Gen 9 */
-		TAPEDRIVE( IBM_VENDOR_ID, "ULT3580-TD9",  VENDOR_IBM, DRIVE_LTO9,    "[ULT3580-TD9]" ),  /* IBM Ultrium Gen 9 */
-		TAPEDRIVE( IBM_VENDOR_ID, "ULTRIUM-HH9",  VENDOR_IBM, DRIVE_LTO9_HH, "[ULTRIUM-HH9]" ),  /* IBM Ultrium Gen 9 Half-High */
-		TAPEDRIVE( IBM_VENDOR_ID, "ULT3580-HH9",  VENDOR_IBM, DRIVE_LTO9_HH, "[ULT3580-HH9]" ),  /* IBM Ultrium Gen 9 Half-High */
-		TAPEDRIVE( IBM_VENDOR_ID, "HH LTO Gen 9", VENDOR_IBM, DRIVE_LTO9_HH, "[HH LTO Gen 9]" ), /* IBM Ultrium Gen 9 Half-High */
-		TAPEDRIVE( IBM_VENDOR_ID, "03592E07",     VENDOR_IBM, DRIVE_TS1140,  "[03592E07]" ),     /* IBM TS1140 */
-		TAPEDRIVE( IBM_VENDOR_ID, "03592E08",     VENDOR_IBM, DRIVE_TS1150,  "[03592E08]" ),     /* IBM TS1150 */
-		TAPEDRIVE( IBM_VENDOR_ID, "0359255F",     VENDOR_IBM, DRIVE_TS1155,  "[0359255F]" ),     /* IBM TS1155 */
-		TAPEDRIVE( IBM_VENDOR_ID, "0359255E",     VENDOR_IBM, DRIVE_TS1155,  "[0359255E]" ),     /* IBM TS1155 */
-		TAPEDRIVE( IBM_VENDOR_ID, "0359260F",     VENDOR_IBM, DRIVE_TS1160,  "[0359260F]" ),     /* IBM TS1160 */
-		TAPEDRIVE( IBM_VENDOR_ID, "0359260E",     VENDOR_IBM, DRIVE_TS1160,  "[0359260E]" ),     /* IBM TS1160 */
-		TAPEDRIVE( IBM_VENDOR_ID, "0359260S",     VENDOR_IBM, DRIVE_TS1160,  "[0359260S]" ),     /* IBM TS1160 */
-		TAPEDRIVE( IBM_VENDOR_ID, "0359270F",     VENDOR_IBM, DRIVE_TS1170,  "[0359270F]" ),     /* IBM TS1170 */
-		TAPEDRIVE( IBM_VENDOR_ID, "0359270S",     VENDOR_IBM, DRIVE_TS1170,  "[0359270S]" ),     /* IBM TS1170 */
-=======
 		TAPEDRIVE( IBM_VENDOR_ID, "ULTRIUM-TD5",  DRIVE_LTO5,    "[ULTRIUM-TD5]" ),  /* IBM Ultrium Gen 5 */
 		TAPEDRIVE( IBM_VENDOR_ID, "ULT3580-TD5",  DRIVE_LTO5,    "[ULT3580-TD5]" ),  /* IBM Ultrium Gen 5 */
 		TAPEDRIVE( IBM_VENDOR_ID, "ULTRIUM-HH5",  DRIVE_LTO5_HH, "[ULTRIUM-HH5]" ),  /* IBM Ultrium Gen 5 Half-High */
@@ -364,7 +328,6 @@
 		TAPEDRIVE( IBM_VENDOR_ID, "0359260S",     DRIVE_TS1160,  "[0359260S]" ),     /* IBM TS1160 */
 		TAPEDRIVE( IBM_VENDOR_ID, "0359270F",     DRIVE_TS1170,  "[0359270F]" ),     /* IBM TS1170 */
 		TAPEDRIVE( IBM_VENDOR_ID, "0359270S",     DRIVE_TS1170,  "[0359270S]" ),     /* IBM TS1170 */
->>>>>>> d8c223b7
 		/* End of supported_devices */
 		NULL
 };
