--- conflicted
+++ resolved
@@ -2231,10 +2231,6 @@
 
 	if (rc != DEVICE_GOOD) {
 		lin_tape_ibmtape_process_errors(device, rc, msg, "logsense page", true);
-<<<<<<< HEAD
-		return rc;
-=======
->>>>>>> d8c223b7
 	} else {
 		memcpy(buf, log_page.data, size);
 	}
@@ -2267,11 +2263,7 @@
 	if (IS_LTO(priv->drive_type) && (DRIVE_GEN(priv->drive_type) == 0x05)) {
 		/* Issue LogPage 0x31 */
 		rc = lin_tape_ibmtape_logsense(device, LOG_TAPECAPACITY, (uint8_t)0, logdata, LOGSENSEPAGE);
-<<<<<<< HEAD
-		if (rc < 0) {
-=======
 		if (rc) {
->>>>>>> d8c223b7
 			ltfsmsg(LTFS_INFO, 30457I, LOG_TAPECAPACITY, rc);
 			ltfs_profiler_add_entry(priv->profiler, NULL, TAPEBEND_REQ_EXIT(REQ_TC_REMAINCAP));
 			return rc;
@@ -2311,11 +2303,7 @@
 	else {
 		/* Issue LogPage 0x17 */
 		rc = lin_tape_ibmtape_logsense(device, LOG_VOLUMESTATS, (uint8_t)0, logdata, LOGSENSEPAGE);
-<<<<<<< HEAD
-		if (rc < 0) {
-=======
 		if (rc) {
->>>>>>> d8c223b7
 			ltfsmsg(LTFS_INFO, 30457I, LOG_VOLUMESTATS, rc);
 			ltfs_profiler_add_entry(priv->profiler, NULL, TAPEBEND_REQ_EXIT(REQ_TC_REMAINCAP));
 			return rc;
@@ -2938,11 +2926,7 @@
 	/* Issue LogPage 0x37 */
 	cart_health->tape_efficiency  = UNSUPPORTED_CARTRIDGE_HEALTH;
 	rc = lin_tape_ibmtape_logsense(device, LOG_PERFORMANCE, (uint8_t)0, logdata, LOGSENSEPAGE);
-<<<<<<< HEAD
-	if (rc < 0)
-=======
 	if (rc)
->>>>>>> d8c223b7
 		ltfsmsg(LTFS_INFO, 30461I, LOG_PERFORMANCE, rc, "get cart health");
 	else {
 		for(i = 0; i < (int)((sizeof(perfstats)/sizeof(perfstats[0]))); i++) { /* BEAM: loop doesn't iterate - Use loop for future enhancement. */
@@ -2994,11 +2978,7 @@
 	cart_health->passes_middle    = UNSUPPORTED_CARTRIDGE_HEALTH;
 
 	rc = lin_tape_ibmtape_logsense(device, LOG_VOLUMESTATS, (uint8_t)0, logdata, LOGSENSEPAGE);
-<<<<<<< HEAD
-	if (rc < 0)
-=======
 	if (rc)
->>>>>>> d8c223b7
 		ltfsmsg(LTFS_INFO, 30461I, LOG_VOLUMESTATS, rc, "get cart health");
 	else {
 		for(i = 0; i < (int)((sizeof(volstats)/sizeof(volstats[0]))); i++) {
@@ -3095,11 +3075,7 @@
 	/* Issue LogPage 0x2E */
 	ta = 0;
 	rc = lin_tape_ibmtape_logsense(device, LOG_TAPE_ALERT, (uint8_t)0, logdata, LOGSENSEPAGE);
-<<<<<<< HEAD
-	if (rc < 0)
-=======
 	if (rc)
->>>>>>> d8c223b7
 		ltfsmsg(LTFS_INFO, 30461I, LOG_TAPE_ALERT, rc, "get tape alert");
 	else {
 		for(i = 1; i <= 64; i++) {
@@ -3440,11 +3416,7 @@
 	ltfs_profiler_add_entry(priv->profiler, NULL, TAPEBEND_REQ_ENTER(REQ_TC_GETEODSTAT));
 	/* Issue LogPage 0x17 */
 	rc = lin_tape_ibmtape_logsense(device, LOG_VOL_STATISTICS, (uint8_t)0, logdata, LOGSENSEPAGE);
-<<<<<<< HEAD
-	if (rc < 0) {
-=======
 	if (rc) {
->>>>>>> d8c223b7
 		ltfsmsg(LTFS_WARN, 30464W, LOG_VOL_STATISTICS, rc);
 		ltfs_profiler_add_entry(priv->profiler, NULL, TAPEBEND_REQ_EXIT(REQ_TC_GETEODSTAT));
 		return EOD_UNKNOWN;
@@ -3514,11 +3486,7 @@
 			 ((priv->fetch_sec_acq_loss_w + 60 < now.tv_sec) && priv->dirty_acq_loss_w)) {
 			rc = lin_tape_ibmtape_logsense(device, LOG_PERFORMANCE, LOG_PERFORMANCE_CAPACITY_SUB,
 										   logdata, LOGSENSEPAGE);
-<<<<<<< HEAD
-			if (rc < 0)
-=======
 			if (rc)
->>>>>>> d8c223b7
 				ltfsmsg(LTFS_INFO, 30461I, LOG_PERFORMANCE, rc, "get xattr");
 			else {
 				if (parse_logPage(logdata, PERF_ACTIVE_CQ_LOSS_W, &param_size, logbuf, 16)) {
