/*
**
**  OO_Copyright_BEGIN
**
**
**  Copyright 2010, 2022 IBM Corp. All rights reserved.
**
**  Redistribution and use in source and binary forms, with or without
**   modification, are permitted provided that the following conditions
**  are met:
**  1. Redistributions of source code must retain the above copyright
**     notice, this list of conditions and the following disclaimer.
**  2. Redistributions in binary form must reproduce the above copyright
**     notice, this list of conditions and the following disclaimer in the
**  documentation and/or other materials provided with the distribution.
**  3. Neither the name of the copyright holder nor the names of its
**     contributors may be used to endorse or promote products derived from
**     this software without specific prior written permission.
**
**  THIS SOFTWARE IS PROVIDED BY THE COPYRIGHT HOLDERS AND CONTRIBUTORS ``AS IS''
**  AND ANY EXPRESS OR IMPLIED WARRANTIES, INCLUDING, BUT NOT LIMITED TO, THE
**  IMPLIED WARRANTIES OF MERCHANTABILITY AND FITNESS FOR A PARTICULAR PURPOSE
**  ARE DISCLAIMED. IN NO EVENT SHALL THE COPYRIGHT HOLDER OR CONTRIBUTORS BE
**  LIABLE FOR ANY DIRECT, INDIRECT, INCIDENTAL, SPECIAL, EXEMPLARY, OR
**  CONSEQUENTIAL DAMAGES (INCLUDING, BUT NOT LIMITED TO, PROCUREMENT OF
**  SUBSTITUTE GOODS OR SERVICES; LOSS OF USE, DATA, OR PROFITS; OR BUSINESS
**  INTERRUPTION) HOWEVER CAUSED AND ON ANY THEORY OF LIABILITY, WHETHER IN
**  CONTRACT, STRICT LIABILITY, OR TORT (INCLUDING NEGLIGENCE OR OTHERWISE)
**  ARISING IN ANY WAY OUT OF THE USE OF THIS SOFTWARE, EVEN IF ADVISED OF THE
**  POSSIBILITY OF SUCH DAMAGE.
**
**
**  OO_Copyright_END
**
*************************************************************************************
**
** COMPONENT NAME:  IBM Linear Tape File System
**
** FILE NAME:       ltfs.h
**
** DESCRIPTION:     Defines LTFS data structures and prototypes for libltfs.
**
** AUTHORS:         Brian Biskeborn
**                  IBM Almaden Research Center
**                  bbiskebo@us.ibm.com
**
**                  Lucas C. Villa Real
**                  IBM Almaden Research Center
**                  lucasvr@us.ibm.com
**
**                  Atsushi Abe
**                  IBM Tokyo Lab., Japan
**                  piste@jp.ibm.com
**
*************************************************************************************
*/
#ifndef __ltfs_h__
#define __ltfs_h__

#ifdef __cplusplus
extern "C" {
#endif

#ifdef mingw_PLATFORM
	#include "arch/win/win_util.h"
	#include <time.h>
#else
	#include <unistd.h>
	#include <sys/time.h>
	#include <sys/ipc.h>
	#include <sys/shm.h>
	#ifndef __FreeBSD__
		#include <sys/xattr.h>
	#endif
	#ifdef __APPLE_MAKEFILE__
		#include <ICU/unicode/utypes.h>
	#else
		#include <unicode/utypes.h>
	#endif
#endif

/* O_BINARY is defined only in MinGW */
#ifndef O_BINARY
#define O_BINARY 0
#endif

#include <stdio.h>
#include <stdbool.h>
#include <stdlib.h>
#include <inttypes.h>
#include <unistd.h>

#include <errno.h>
#include <fcntl.h>
#include <ctype.h>
#include <string.h>
#include <limits.h>
#include <time.h>
#include <crossbuild/compatibility.h>
#include <crossbuild/commons.h>
#include <sys/types.h>
#include <sys/stat.h>


#include "libltfs/arch/signal_internal.h"
#include "libltfs/arch/arch_info.h"
#include "libltfs/ltfs_error.h"
#include "libltfs/ltfslogging.h"
#include "libltfs/ltfstrace.h"
#include "libltfs/ltfs_types.h"
#include "libltfs/ltfs_thread.h"
#include "libltfs/ltfs_locking.h"
#include "libltfs/queue.h"
#include "libltfs/uthash.h"
#include "libltfs/arch/time_internal.h"
#include "tape_ops.h"

/* forward declarations from tape.h, tape_ops.h */
struct tape_ops;
struct device_data;

#ifndef LTFS_DEFAULT_WORK_DIR
#ifdef mingw_PLATFORM
#define LTFS_DEFAULT_WORK_DIR         "c:/tmp/ltfs"
#include <io.h>
#else
#define LTFS_DEFAULT_WORK_DIR         "/tmp/ltfs"
#endif
#endif

#define LTFS_MIN_CACHE_SIZE_DEFAULT   25 /* Default minimum cache size (MiB) */
#define LTFS_MAX_CACHE_SIZE_DEFAULT   50 /* Default maximum cache size (MiB) */
#define LTFS_SYNC_PERIOD_DEFAULT (5 * 60) /* default sync period (5 minutes) */

#define LTFS_NUM_PARTITIONS           2
#define LTFS_FILENAME_MAX             255
#define LTFS_MAX_XATTR_SIZE           4096

#define LTFS_SUPER_MAGIC              0x7af3
#ifdef __NetBSD__
#define LTFS_DEFAULT_BLOCKSIZE        MAXPHYS
#else
#define LTFS_DEFAULT_BLOCKSIZE        (512*1024)
#endif
#define LTFS_MIN_BLOCKSIZE            4096
#define LTFS_LABEL_MAX                4096

#define LTFS_CRC_SIZE                 (4)

#define MAKE_LTFS_VERSION(x,y,z)      (10000*(x) + 100*(y) + (z))

#define LTFS_FORMAT_MAJOR(v)          (v / 10000)
#define LTFS_FORMAT_MINOR(v)          ((v - ((v / 10000) * 10000))/100)
#define LTFS_FORMAT_REVISION(v)       (v % 100)

#define LTFS_LABEL_VERSION_MIN        MAKE_LTFS_VERSION(1,0,0)   /* Min supported label version */
#define LTFS_LABEL_VERSION_MAX        MAKE_LTFS_VERSION(2,99,99) /* Max supported label version */

#ifdef FORMAT_SPEC25
#define LTFS_LABEL_VERSION            MAKE_LTFS_VERSION(2,5,0)   /* Written label version */
#define LTFS_LABEL_VERSION_STR        "2.5.0"    /* Label version string */
#else
#define LTFS_LABEL_VERSION            MAKE_LTFS_VERSION(2,4,0)   /* Written label version */
#define LTFS_LABEL_VERSION_STR        "2.4.0"    /* Label version string */
#endif

#define LTFS_INDEX_VERSION_MIN        MAKE_LTFS_VERSION(1,0,0)    /* Min supported index version */
#define LTFS_INDEX_VERSION_MAX        MAKE_LTFS_VERSION(2,99,99)  /* Max supported index version */

#ifdef FORMAT_SPEC25
#define LTFS_INDEX_VERSION            MAKE_LTFS_VERSION(2,5,0)    /* Written index version */
#define LTFS_INDEX_VERSION_STR        "2.5.0"  /* Index version string */
#else
#define LTFS_INDEX_VERSION            MAKE_LTFS_VERSION(2,4,0)    /* Written index version */
#define LTFS_INDEX_VERSION_STR        "2.4.0"  /* Index version string */
#endif

#define INDEX_MAX_COMMENT_LEN         65536 /* Maximum comment field length (per LTFS Format) */

enum ltfs_index_type {
	LTFS_INDEX_AUTO = 0,   /**< Select index type to write based on specified options */
	LTFS_FULL_INDEX,       /**< Forcibly write full index */
	LTFS_INCREMENTAL_INDEX /**< Forcibly write incremental index */
};

#define LTFS_NO_BARCODE               "NO_BARCODE"

#ifndef __APPLE_MAKEFILE__
#include   "config.h"
#endif

#define LTFS_LOSTANDFOUND_DIR         "_ltfs_lostandfound"

#define LTFS_VENDOR_NAME              "IBM"

#define LTFS_LIVELINK_EA_NAME         "ltfs.vendor.IBM.prefixLength"

/* rao parameters */
#define LTFS_OUT_FILE_EXTENSION       ".out"
#define RAO_MAX_FILENUM                2700 /* Maximum file number allowed for RAO */
#define LTFS_GEOMETORY_OFF            (0x00)
#define LTFS_GEOMETORY_ON             (0x01)
 /* Maximum size allowed that is returned from RAO */
#define RAO_MAX_RET_SIZE              ((RAO_MAX_FILENUM * (32 + (LTFS_GEOMETORY_OFF * 20))) + 8)

#define INTERRUPTED_GOTO(rc, label)				\
	do{											\
		if (ltfs_is_interrupted()) {			\
			ltfsmsg(LTFS_INFO, 17159I);		\
			rc = -LTFS_INTERRUPTED;				\
			goto label;							\
		}										\
	}while (0)

#define INTERRUPTED_RETURN()					\
	do{											\
		if (ltfs_is_interrupted()) {			\
			ltfsmsg(LTFS_INFO, 17159I);		\
			return -LTFS_INTERRUPTED;			\
		}										\
	}while (0)

/* Never returns from this macro. Send abort signal and wait to abort */
#define KILL_MYSELF()							\
	do{											\
		kill(getpid(), SIGABRT);				\
		do {sleep(1);}while(1);					\
	}while(0)

#define NO_BARCODE "      "
#define HAVE_BARCODE(v) strcmp(v->label->barcode, NO_BARCODE)

/* Callback prototype used to list directories. The function must return 0 on success
 * or a negative value on error. */
typedef int (*ltfs_dir_filler) (void *buf, const char *name, void *priv);

/**
 * All capacities are relative to filesystem block size.
 */
struct device_param {
	/* Parameters for tape drive*/
	unsigned int  max_blksize;           /* Maximum block size */

	/* Parameters for current loaded tape */
	unsigned char cart_type;             /* Cartridge type in CM like TC_MP_JB */
	unsigned char density;               /* Current density code */
	unsigned int  write_protected;       /* Write protect status of the tape (use bit field of volumelock_status) */
	bool          is_encrypted;          /* Is encrypted tape ? */
	bool          is_worm;               /* Is worm tape? */
};

struct device_capacity {
	unsigned long remaining_ip; /**< Remaining capacity of index partition */
	unsigned long remaining_dp; /**< Remaining capacity of data partition */
	unsigned long total_ip;     /**< Total capacity of index partition */
	unsigned long total_dp;     /**< Total capacity of data partition */
};

struct tape_offset {
	tape_block_t block;
	char partition;
};

/**
 * Extent information
 */
struct extent_info {
	TAILQ_ENTRY(extent_info) list;
	struct tape_offset start;
	uint32_t byteoffset;
	uint64_t bytecount;
	uint64_t fileoffset;
};

/**
 * Structure to handle nametype in the LTFS format spec
 */
struct ltfs_name {
	bool percent_encode; /**< True if name shall be percent encoded at index writing */
	char *name;          /**< Name which is percent decoded if required */
};

/**
 * Extended attributes
 */
struct xattr_info {
	TAILQ_ENTRY(xattr_info) list;
	struct ltfs_name key;
	char             *value;
	size_t           size;
};

/**
 * Hash table structure to child node in a directory
 */
struct name_list {
	struct dentry   *d;
	char            *name;
	uint64_t        uid;
	UT_hash_handle  hh;
};

struct dentry {
	/* When more than one of these locks is needed, take them in the order of
	 * iosched_lock, contents_lock, meta_lock. If the tape device lock is needed, take it
	 * before meta_lock. If locks are needed on a dentry's parent, take all parent locks before
	 * any dentry locks. */
	MultiReaderSingleWriter contents_lock;      /**< Lock for 'extentlist' and 'list' */
	MultiReaderSingleWriter meta_lock;          /**< Lock for metadata */
	ltfs_mutex_t iosched_lock;                      /**< Lock for use by the I/O scheduler */

	/* Immutable fields. No locks are needed to access these. */
	ino_t               ino;         /**< Per-session inode number, unique across all LTFS volumes in this process */
	uint64_t            uid;         /**< Persistent unique id. In single drive mode, this id is also used as inode number. */
	bool                isdir;       /**< True if this is a directory, false if it's a file */
	bool                isslink;     /**< True if this is a symlink, false if it's a file or directory */
	struct ltfs_name    target;      /**< Target name of symbolic link */
	bool                out_of_sync; /**< This object was failed to sync */
	TAILQ_ENTRY(dentry) list;        /**< To be tail q entry to manage out of sync dentry list */
	struct ltfs_volume  *vol;        /**< Volume to which this dentry belongs */
	size_t              tag_count;   /**< Number of unknown tags */
	unsigned char       **preserved_tags; /**< Unknown tags to be preserved on tape */

	/* Take the contents_lock before accessing these fields. */
	TAILQ_HEAD(extent_struct, extent_info) extentlist; /**< List of extents (file only) */

	/* Take the contents_lock and the meta_lock before writing to these fields. Take either of
	 * those locks before reading these fields. */
	uint64_t realsize;      /**< Size, not counting sparse tail */
	uint64_t size;          /**< File size (logical EOF position) */
	bool     extents_dirty; /**< Dirty flag of extents */
	uint64_t used_blocks;   /**< number of used block on tape */
	bool     dirty;         /**< Dirty flag of the file will clear when this dentry written to sync file list */

	/* Take the meta_lock and parent's contents_lock before writing to these fields.
	 * Take either of those locks before reading these fields. */
	struct ltfs_name name;                /**< File or directory name */
	char             *platform_safe_name; /**< File or directory name after file name mangling */
	struct dentry    *parent;             /**< Pointer to parent dentry */

	/* Take the meta_lock before accessing these fields. */
	TAILQ_HEAD(xattr_struct, xattr_info) xattrlist;  /**< List of extended attributes */
	bool     readonly;             /**< True if file is marked read-only */
	struct ltfs_timespec creation_time; /**< Time of creation */
	struct ltfs_timespec modify_time;   /**< Time of last modification */
	struct ltfs_timespec access_time;   /**< Time of last access */
	struct ltfs_timespec change_time;   /**< Time of last status change */
	struct ltfs_timespec backup_time;   /**< Time of last backup */
	uint32_t numhandles;           /**< Reference count */
	uint32_t link_count;           /**< Number of file system links to this dentry */
	bool     deleted;              /**< True if dentry is unlinked from the file system */
	bool matches_name_criteria;    /**< True if file name matches the name criteria rules */
	void *dentry_proxy;            /**< dentry proxy corresponding to this dentry */
	bool need_update_time;         /**< True if write api has come from Windows side */
	bool is_immutable;             /**< True if dentry is set to Immutable */
	bool is_appendonly;            /**< True if dentry is set to Append Only */

	/* Take the iosched_lock before accessing iosched_priv. */
	void *iosched_priv;            /**< I/O scheduler private data. */

	struct name_list *child_list;  /**< Child list for hash search */
};

struct tape_attr {
	char vender[TC_MAM_APP_VENDER_SIZE + 1];
	char app_name[TC_MAM_APP_NAME_SIZE + 1];
	char app_ver[TC_MAM_APP_VERSION_SIZE + 1];
	char medium_label[TC_MAM_USER_MEDIUM_LABEL_SIZE + 1];
	unsigned char tli;
	char barcode[TC_MAM_BARCODE_SIZE + 1];
	char app_format_ver[TC_MAM_APP_FORMAT_VERSION_SIZE + 1];
	unsigned char vollock;
	char media_pool[TC_MAM_MEDIA_POOL_SIZE + 1];
};

typedef enum mam_advisory_lock_status {
	UNLOCKED_MAM   = 0,
	LOCKED_MAM     = 1,   /* Advisory locked (Set VOL_LOCKED) */
	PWE_MAM        = 2,   /* Single write perm (Set VOL_PERM_WRITE_ERR) */
	PERMLOCKED_MAM = 3,   /* Advisory perm locked (Set VOL_PERM_LOCKED) */
	PWE_MAM_DP     = 4,   /* Single write perm on DP (Set VOL_DP_PERM_ERR) */
	PWE_MAM_IP     = 5,   /* Single write perm on IP (Set VOL_IP_PERM__ERR) */
	PWE_MAM_BOTH   = 6,   /* Double write perm (Set both VOL_DP_PERM_ERR and VOL_IP_PERM_ERR) */
	NOLOCK_MAM    = 128,  /* From HPE */
} mam_lockval_t;

#define IS_SINGLE_WRITE_PERM(stat)  (stat == PWE_MAM || (stat == PWE_MAM_DP || stat == PWE_MAM_IP) )
#define IS_DOUBLE_WRITE_PERM(stat)  (stat == PWE_MAM_BOTH)

enum volumelock_status {
	VOL_UNLOCKED        = 0x00000000,
	VOL_LOCKED          = 0x00000001,  /**< Advisory locked on the LTFS format*/
	VOL_PERM_LOCKED     = 0x00000002,  /**< Advisory perm locked on the LTFS format */
	VOL_PHYSICAL_WP     = 0x00000004,  /**< Physical write protect on tape */
	VOL_PERM_WP         = 0x00000008,  /**< Permanent write protect on tape */
	VOL_PERS_WP         = 0x00000010,  /**< Persistent write protect on tape */
	VOL_PERM_WRITE_ERR  = 0x00000020,  /**< Permanent write error on the LTFS format */
	VOL_DP_PERM_ERR     = 0x00000040,  /**< Permanent write error on DP on the LTFS format */
	VOL_IP_PERM_ERR     = 0x00000080,  /**< Permanent write error on IP on the LTFS format */
	/*
	 * TODO: May be need 64-bit integer to handle following definition
	 *       Please consider to move to #define
	 */
	VOL_FORCE_READ_ONLY = 0x100000000, /**< Force read only */
};

enum volume_mount_type {
	MOUNT_NORMAL = 0,    /**< Normal mount */
	MOUNT_ROLLBACK,      /**< Roll back mount */
	MOUNT_ROLLBACK_META, /**< Roll back mount only with meta-data */
	MOUNT_ERR_TAPE,      /**< Mount write perm tape */
};

#define VOL_WRITE_PERM_MASK (0xE0)
#define VOL_ADV_LOCK_MASK   (0x03)

struct ltfs_volume {
	/* acquire this lock for read before using the volume in any way. acquire it for write before
	 * writing the index to tape or performing other exclusive operations. */
	MultiReaderSingleWriter lock; /**< Controls access to volume metadata */

	/* LTFS format data */
	struct tc_coherency ip_coh;    /**< Index partition coherency info */
	struct tc_coherency dp_coh;    /**< Data partition coherency info */
	struct ltfs_label *label;      /**< Information from the partition labels */
	struct ltfs_index *index;      /**< Current cartridge index */
	char   *index_cache_path_w;    /**< File name of on-disk index cache update at writing an index */
	char   *index_cache_path_r;    /**< File name of on-disk index cache update at parsing an index */

	/* Opaque handles to higher-level structures */
	void *iosched_handle;          /**< Handle to the I/O scheduler state */
	void *changer_handle;          /**< Handle to changer controller state */
	void *dcache_handle;           /**< Handle to the Dentry cache manager state */
	void *periodic_sync_handle;    /**< Handle to the periodic sync state */
	void *kmi_handle;              /**< Handle to the key manager interface state */

	/* Internal state variables */
	struct device_data *device;        /**< Device-specific data */
	bool ip_index_file_end;            /**< Does the index partition end in an index file? */
	bool dp_index_file_end;            /**< Does the data partition end in an index file? */
	enum volume_mount_type mount_type; /**< Mount type defined by enum */
	int  traverse_mode;                /**< Traverse strategy (rollback, list index, rollback mount) */
	bool skip_eod_check;               /**< Skip EOD existance check? */
	bool ignore_wrong_version;         /**< Ignore wrong index version while seeking index? */

	/* A 1-block read cache, used to prevent reading the same block from tape over and over.
	 * You MUST hold the tape device lock before accessing this buffer. */
	struct tape_offset last_pos;   /**< Position of last block read from the tape. */
	unsigned long last_size;       /**< Size of last block read from the tape. */
	char *last_block;              /**< Contents of last block read from the tape. */

	/* Caches of cartridge health and capacity data. Take the device lock before using these. */
	cartridge_health_info health_cache;
	uint64_t              tape_alert;
	struct device_capacity capacity_cache;

	/* User-controlled parameters */
	char *creator;                 /**< Creator string to use when writing labels, index files */
	void *opt_args;                /**< FUSE command-line arguments */
	size_t cache_size_min;         /**< Starting scheduler cache size in MiB */
	size_t cache_size_max;         /**< Maximum scheduler cache size in MiB */
	bool reset_capacity;           /**< Force to reset tape capacity when formatting tape */

	/* Revalidation control. If the cartridge in the drive changes externally, e.g. after
	 * a drive power cycle, it needs to be revalidated. During the revalidation, operations
	 * need to be blocked, and if the revalidation fails, operations need to be permanently
	 * blocked (apart from unmount). */
	ltfs_thread_mutex_t reval_lock;
	ltfs_thread_cond_t  reval_cond;
	int reval;                     /**< One of 0, -LTFS_REVAL_RUNNING, -LTFS_REVAL_FAILED */
	bool append_only_mode;         /**< Use append-only mode */
	bool set_pew;                  /**< Set PEW value */

	bool livelink;                 /**< Live Link enabled? (SDE) */
	char *mountpoint;              /**< Store mount point for Live Link (SDE) */
	size_t mountpoint_len;         /**< Store mount point path length (SDE) */
	struct tape_attr *t_attr;      /**< Tape Attribute data */
	mam_lockval_t lock_status;     /**< Total volume lock status from t_attr->vollock and index->vollock */
	struct ltfs_timespec first_locate; /**< Time to first locate */
	int file_open_count;           /**< Number of opened files */

<<<<<<< HEAD
	/* Journal structure for incremental index */
	struct jentry       *journal;      /**< Journal for incremental index */
	TAILQ_HEAD(jcreated_struct, jcreated_entry) created_dirs;
	bool                journal_err;   /**< Journal error flag, write a full index next time forcibly */

	/* Misc */
	const char *work_directory;    /**< work directory for profiler data, dump etc.*/
=======
	const char *work_directory;

>>>>>>> d8c223b7
};

struct ltfs_label {
	char *creator;                 /**< Program that wrote this label */
	int version;                   /**< Label format version, as formatted by MAKE_LTFS_VERSION */
	char barcode[7];               /**< Tape barcode number read from the ANSI label */
	char vol_uuid[37];             /**< LTFS volume UUID */
	struct ltfs_timespec format_time;   /**< time when this volume was formatted */
	unsigned long blocksize;       /**< Preferred tape blocksize */
	bool enable_compression;       /**< Enable data compression on tape */

	/* physical <-> logical partition mapping */
	char this_partition;           /**< Logical ID of this partition (used on read) */
	char partid_dp;                /**< Logical ID of data partition */
	char partid_ip;                /**< Logical ID of index partition */
	char part_num2id[LTFS_NUM_PARTITIONS]; /**< Mapping physical partition -> logical ID */
};

/**
 * Index partition criteria.
 *
 * The high and low water mark define how many objects of size @max_filesize_criteria
 * to allocate at initialization and at most for a given session. The filename_criteria
 * array defines glob patterns that are looked at by the file creation routines so that
 * the I/O scheduler can know if the new file is a candidate to go to the index partition
 * or not.
 *
 * Please note that when @max_filesize_criteria is 0 then no caching is performed by
 * LTFS and all files go straight to the data partition. The index partition only use
 * in this case is to store indices.
 */
struct index_criteria {
	bool             have_criteria;         /**< Does this struct actually specify criteria? */
	uint64_t         max_filesize_criteria; /**< Maximum file size that goes into the index partition */
	struct ltfs_name *glob_patterns;       /**< NULL-terminated list of file name criteria */
	unsigned char            **glob_cache;          /**< Cache of glob patterns in comparison-ready form */
};

struct ltfs_index {
	char *creator;                      /**< Program that wrote this index */
	char vol_uuid[37];                  /**< LTFS volume UUID */
	struct ltfs_name volume_name;       /**< human-readable volume name */
	unsigned int generation;            /**< last generation number written to tape */
	struct ltfs_timespec mod_time;      /**< time of last modification */
	struct tape_offset selfptr;         /**< self-pointer (where this index was recovered from tape) */
	struct tape_offset backptr;         /**< back pointer (to prior generation on data partition) */

	/* NOTE: index criteria are accessed without locking, so updates are not thread-safe */
	bool criteria_allow_update;              /**< Can the index criteria be changed? */
	struct index_criteria original_criteria; /**< Index partition criteria from the medium */
	struct index_criteria index_criteria;    /**< Active index criteria */

	struct dentry *root;                /**< The directory tree */
	ltfs_mutex_t rename_lock;           /**< Controls name tree access during renames */

	/* Update tracking */
	ltfs_mutex_t dirty_lock;            /**< Controls access to the update tracking bits */
	bool dirty;                         /**< Set on metadata update, cleared on write to tape */
	bool atime_dirty;                   /**< Set on atime update, cleared on write to tape */
	bool use_atime;                     /**< Set if atime updates should make the index dirty */
	uint64_t file_count;                /**< Number of files in the file system */
	uint64_t uid_number;                /**< File/directory's most recently reserved uid number */
	uint64_t valid_blocks;              /**< Numbert of valid blocks on tape */
	char *commit_message;               /**< Commit message specified by the "user.ltfs.sync" xattr */
	int version;                        /**< Index format version, as formatted by MAKE_LTFS_VERSION */

	/* Reference counts */
	ltfs_mutex_t refcount_lock;      /**< Controls access to the refcount */
	uint64_t refcount;                  /**< Reference count */

	size_t tag_count;                   /**< Number of unrecognized tags */
	unsigned char **preserved_tags;     /**< Unrecognized tags, will be preserved when writing tape */
	size_t symerr_count;                /**< Number of conflicted symlink dentries */
	struct dentry **symlink_conflict;   /**< symlink/extent conflicted dentries */

	mam_lockval_t vollock;              /**< volume lock status on index */

	/* Incremental index */
	uint64_t full_index_interval;       /**< Number of indexes between full indexes */
	uint64_t full_index_to_go;          /**< How many incremental index shall be written to the next full index */
	struct tape_offset selfptr_inc;     /**< self-pointer of previous incremental index (to prior generation on data partition) */
	struct tape_offset backptr_inc;     /**< back pointer of previous incremental index (to prior generation on data partition) */
};

struct ltfs_direntry {
	struct ltfs_timespec creation_time; /**< Time of creation */
	struct ltfs_timespec access_time;   /**< Time of last access */
	struct ltfs_timespec modify_time;   /**< Time of last modification */
	struct ltfs_timespec change_time;   /**< Time of last status change */
	bool     isdir;                     /**< True if this is a directory, false if it's a file */
	bool     readonly;                  /**< True if file is marked read-only */
	bool     isslink;                   /**< True if file is symbolic link */
	uint64_t realsize;                  /**< Size, not counting sparse tail */
	uint64_t size;                      /**< File size (logical EOF position) */
	char    *name;                      /**< File or directory name */
	char    *platform_safe_name;        /**< File or directory name after file name mangling */
};

/* Definitions for sync */
typedef enum {
	LTFS_SYNC_NONE,
	LTFS_SYNC_TIME,
	LTFS_SYNC_CLOSE,
	LTFS_SYNC_UNMOUNT
} ltfs_sync_type_t;

/* Reasons of index write */
#define SYNC_EXPLICIT        "Explicit Sync"
#define SYNC_PERIODIC        "Periodic Sync"
#define SYNC_EA              "Sync by EA"
#define SYNC_CLOSE           "Sync on close"
#define SYNC_DNO_SPACE       "Dcache no space"
#define SYNC_UNMOUNT         "Unmount"
#define SYNC_UNMOUNT_NOMEM   "Unmount - no memory"
#define SYNC_MOVE            "Unmount - %" PRIu64
#define SYNC_CHECK           "Check"
#define SYNC_ROLLBACK        "Rollback"
#define SYNC_FORMAT          "Format"
#define SYNC_RECOVERY        "Recovery"
#define SYNC_CASCHE_PRESSURE "Cache Pressure"
#define SYNC_SCAN_TAPE       "Scan Tape"
#define SYNC_OOB             "Sync via adminchannel"
#define SYNC_WRITE_PERM      "Write perm"
#define SYNC_RE_SELECTION    "Re-select drive"
#define SYNC_ADV_LOCK        "Set advisory lock"

/* Traverse strategy for index */
enum {
	TRAVERSE_UNKNOWN,
	TRAVERSE_FORWARD,
	TRAVERSE_BACKWARD,
};

/* Call back function when index is valid */
typedef int (*f_index_found)(struct ltfs_volume *vol, unsigned int gen, void **list, void *priv);

const char *ltfs_version();
const char *ltfs_format_version();
int ltfs_init(int log_level, bool use_syslog, bool print_thread_id);
int ltfs_fs_init(void);
void ltfs_set_log_level(int log_level);
void ltfs_set_syslog_level(int syslog_level);
bool ltfs_is_interrupted(void);
int ltfs_set_signal_handlers(void);
int ltfs_unset_signal_handlers(void);
int ltfs_finish();

/* Public wrappers for tape_* functions */
const char *ltfs_default_device_name(struct tape_ops *ops);
int ltfs_device_open(const char *devname, struct tape_ops *ops, struct ltfs_volume *vol);
int ltfs_device_reopen(const char *devname, struct ltfs_volume *vol);
void ltfs_device_close(struct ltfs_volume *vol);
void ltfs_device_close_skip_append_only_mode(struct ltfs_volume *vol);
int ltfs_setup_device(struct ltfs_volume *vol);
int ltfs_test_unit_ready(struct ltfs_volume *vol);
int ltfs_get_tape_readonly(struct ltfs_volume *vol);
int ltfs_get_partition_readonly(char partition, struct ltfs_volume *vol);
int ltfs_get_cartridge_health(cartridge_health_info *h, struct ltfs_volume *vol);
int ltfs_get_tape_alert(uint64_t *tape_alert, struct ltfs_volume *vol);
int ltfs_get_tape_alert_unlocked(uint64_t *tape_alert, struct ltfs_volume *vol);
int ltfs_clear_tape_alert(uint64_t tape_alert, struct ltfs_volume *vol);
int ltfs_get_params_unlocked(struct device_param *params, struct ltfs_volume *vol);
int ltfs_get_append_position(uint64_t *pos, struct ltfs_volume *vol);
int ltfs_get_vendorunique_xattr(const char *name, char **buf, struct ltfs_volume *vol);
int ltfs_set_vendorunique_xattr(const char *name, const char *value, size_t size, struct ltfs_volume *vol);
tape_partition_t ltfs_part_id2num(char id, struct ltfs_volume *vol);

int ltfs_volume_alloc(const char *execname, struct ltfs_volume **volume);
void _ltfs_volume_free(bool force, struct ltfs_volume **volume);
#define ltfs_volume_free(vol)					\
	_ltfs_volume_free(false, vol)
#define ltfs_volume_free_force(vol)				\
	_ltfs_volume_free(true, vol)

int ltfs_capacity_data(struct device_capacity *cap, struct ltfs_volume *vol);
int ltfs_capacity_data_unlocked(struct device_capacity *cap, struct ltfs_volume *vol);
unsigned long ltfs_get_blocksize(struct ltfs_volume *vol);
bool ltfs_get_compression(struct ltfs_volume *vol);
struct ltfs_timespec ltfs_get_format_time(struct ltfs_volume *vol);
uint64_t ltfs_get_file_count(struct ltfs_volume *vol);
uint64_t ltfs_get_valid_block_count(struct ltfs_volume *vol);
uint64_t ltfs_get_valid_block_count_unlocked(struct ltfs_volume *vol);
int ltfs_update_valid_block_count(struct ltfs_volume *vol, int64_t c);
int ltfs_update_valid_block_count_unlocked(struct ltfs_volume *vol, int64_t c);
unsigned int ltfs_get_index_generation(struct ltfs_volume *vol);
struct ltfs_timespec ltfs_get_index_time(struct ltfs_volume *vol);
struct tape_offset ltfs_get_index_selfpointer(struct ltfs_volume *vol);
struct tape_offset ltfs_get_index_backpointer(struct ltfs_volume *vol);
int ltfs_get_index_commit_message(char **msg, struct ltfs_volume *vol);
int ltfs_get_index_creator(char **msg, struct ltfs_volume *vol);
int ltfs_get_volume_name(char **msg, struct ltfs_volume *vol);
int ltfs_get_index_version(struct ltfs_volume *vol);
const char *ltfs_get_barcode(struct ltfs_volume *vol);
const struct index_criteria *ltfs_get_index_criteria(struct ltfs_volume *vol);
bool ltfs_get_criteria_allow_update(struct ltfs_volume *vol);

int ltfs_start_mount(bool trial, struct ltfs_volume *vol);
int ltfs_mount(bool force_full, bool deep_recovery, bool recover_extra, bool recover_symlink,
			   unsigned short gen, struct ltfs_volume *vol);
int ltfs_mount_indexfile(char* filename, bool label_check, struct ltfs_volume *vol);
int ltfs_unmount(char *reason, struct ltfs_volume *vol);
void ltfs_dump_tree_unlocked(struct ltfs_index *index);
void ltfs_dump_tree(struct ltfs_volume *vol);
int ltfs_load_tape(struct ltfs_volume *vol);
int ltfs_eject_tape(bool keep_on_drive, struct ltfs_volume *vol);
int ltfs_set_blocksize(unsigned long blocksize, struct ltfs_volume *vol);
int ltfs_set_compression(bool enable_compression, struct ltfs_volume *vol);
int ltfs_set_barcode(const char *barcode, struct ltfs_volume *vol);
int ltfs_set_volume_name(const char *volname, struct ltfs_volume *vol);
int ltfs_set_partition_map(char dp, char ip, int dp_num, int ip_num, struct ltfs_volume *vol);
int ltfs_reset_capacity(bool reset, struct ltfs_volume *vol);
int ltfs_write_label(tape_partition_t partition, struct ltfs_volume *vol);
int ltfs_format_tape(struct ltfs_volume *vol, int density_code, bool destructive);
int ltfs_unformat_tape(struct ltfs_volume *vol, bool long_erase, bool destructive);
bool ltfs_is_dirty(struct ltfs_volume *vol);
int ltfs_load_all_attributes(struct ltfs_volume *vol);

int ltfs_wait_revalidation(struct ltfs_volume *vol);
int ltfs_get_volume_lock(bool exclusive, struct ltfs_volume *vol);
int ltfs_revalidate(bool reacquire, struct ltfs_volume *vol);

void ltfs_use_atime(bool use_atime, struct ltfs_volume *vol);
void ltfs_set_work_dir(const char *dir, struct ltfs_volume *vol);
void ltfs_set_eod_check(bool use, struct ltfs_volume *vol);
void ltfs_set_traverse_mode(int mode, struct ltfs_volume *vol);
int ltfs_override_policy(const char *rules, bool permanent, struct ltfs_volume *vol);
int ltfs_set_scheduler_cache(size_t min_size, size_t max_size, struct ltfs_volume *vol);
size_t ltfs_min_cache_size(struct ltfs_volume *vol);
size_t ltfs_max_cache_size(struct ltfs_volume *vol);

int ltfs_parse_tape_backend_opts(void *opt_args, struct ltfs_volume *vol);
int ltfs_parse_kmi_backend_opts(void *opt_args, struct ltfs_volume *vol);
int ltfs_parse_library_backend_opts(void *opt_args, void *opts);

void ltfs_set_index_dirty(bool locking, bool atime, struct ltfs_index *idx);
void ltfs_unset_index_dirty(bool update_version, struct ltfs_index *idx);
<<<<<<< HEAD
int ltfs_write_index(char partition, char *reason, enum ltfs_index_type type, struct ltfs_volume *vol);
int ltfs_save_index_to_disk(const char *work_dir, char *reason, char id, struct ltfs_volume *vol);
=======
int ltfs_write_index(char partition, char *reason, struct ltfs_volume *vol);
int ltfs_save_index_to_disk(const char *work_dir, char * reason, bool need_gen, struct ltfs_volume *vol);
>>>>>>> d8c223b7

char ltfs_dp_id(struct ltfs_volume *vol);
char ltfs_ip_id(struct ltfs_volume *vol);
const char *ltfs_get_volume_uuid(struct ltfs_volume *vol);

int ltfs_sync_index(char *reason, bool index_locking, enum ltfs_index_type type, struct ltfs_volume *vol);

int ltfs_traverse_index_forward(struct ltfs_volume *vol, char partition, unsigned int gen,
								bool skip_dir, f_index_found func, void **list, void *priv);
int ltfs_traverse_index_backward(struct ltfs_volume *vol, char partition, unsigned int gen,
								 bool skip_dir, f_index_found func, void **list, void *priv);
int ltfs_traverse_index_no_eod(struct ltfs_volume *vol, char partition, unsigned int gen,
							   bool skip_dir, f_index_found func, void **list, void *priv);
int ltfs_check_eod_status(struct ltfs_volume *vol);
int ltfs_recover_eod(struct ltfs_volume *vol);
int ltfs_release_medium(struct ltfs_volume *vol);
int ltfs_logpage(const uint8_t page, const uint8_t subpage, unsigned char *buf,
				 const size_t size, struct ltfs_volume *vol);
int ltfs_mam(const tape_partition_t part, unsigned char *buf,
			 const size_t size, struct ltfs_volume *vol);
int ltfs_wait_device_ready(struct ltfs_volume *vol);
void ltfs_recover_eod_simple(struct ltfs_volume *vol);

int ltfs_print_device_list(struct tape_ops *ops);
void ltfs_enable_livelink_mode(struct ltfs_volume *vol);

int ltfs_profiler_set(uint64_t source, struct ltfs_volume *vol);

int ltfs_get_rao_list(char *path, struct ltfs_volume *vol);
<<<<<<< HEAD
int ltfs_build_fullpath(char **dest, struct dentry *d);

void ltfs_set_commit_message_reason(char *reason, struct ltfs_volume *vol);
void ltfs_set_commit_message_reason_unlocked(char *reason, struct ltfs_volume *vol);
=======
>>>>>>> d8c223b7

#ifdef __cplusplus
}
#endif

#endif /* __ltfs_h__ */<|MERGE_RESOLUTION|>--- conflicted
+++ resolved
@@ -422,20 +422,19 @@
 	/* LTFS format data */
 	struct tc_coherency ip_coh;    /**< Index partition coherency info */
 	struct tc_coherency dp_coh;    /**< Data partition coherency info */
-	struct ltfs_label *label;      /**< Information from the partition labels */
-	struct ltfs_index *index;      /**< Current cartridge index */
-	char   *index_cache_path_w;    /**< File name of on-disk index cache update at writing an index */
-	char   *index_cache_path_r;    /**< File name of on-disk index cache update at parsing an index */
+	struct ltfs_label* label;      /**< Information from the partition labels */
+	struct ltfs_index* index;      /**< Current cartridge index */
+	char* index_cache_path;      /**< File name of on-disk index cache */
 
 	/* Opaque handles to higher-level structures */
-	void *iosched_handle;          /**< Handle to the I/O scheduler state */
-	void *changer_handle;          /**< Handle to changer controller state */
-	void *dcache_handle;           /**< Handle to the Dentry cache manager state */
-	void *periodic_sync_handle;    /**< Handle to the periodic sync state */
-	void *kmi_handle;              /**< Handle to the key manager interface state */
+	void* iosched_handle;          /**< Handle to the I/O scheduler state */
+	void* changer_handle;          /**< Handle to changer controller state */
+	void* dcache_handle;           /**< Handle to the Dentry cache manager state */
+	void* periodic_sync_handle;    /**< Handle to the periodic sync state */
+	void* kmi_handle;              /**< Handle to the key manager interface state */
 
 	/* Internal state variables */
-	struct device_data *device;        /**< Device-specific data */
+	struct device_data* device;        /**< Device-specific data */
 	bool ip_index_file_end;            /**< Does the index partition end in an index file? */
 	bool dp_index_file_end;            /**< Does the data partition end in an index file? */
 	enum volume_mount_type mount_type; /**< Mount type defined by enum */
@@ -447,7 +446,7 @@
 	 * You MUST hold the tape device lock before accessing this buffer. */
 	struct tape_offset last_pos;   /**< Position of last block read from the tape. */
 	unsigned long last_size;       /**< Size of last block read from the tape. */
-	char *last_block;              /**< Contents of last block read from the tape. */
+	char* last_block;              /**< Contents of last block read from the tape. */
 
 	/* Caches of cartridge health and capacity data. Take the device lock before using these. */
 	cartridge_health_info health_cache;
@@ -455,8 +454,8 @@
 	struct device_capacity capacity_cache;
 
 	/* User-controlled parameters */
-	char *creator;                 /**< Creator string to use when writing labels, index files */
-	void *opt_args;                /**< FUSE command-line arguments */
+	char* creator;                 /**< Creator string to use when writing labels, index files */
+	void* opt_args;                /**< FUSE command-line arguments */
 	size_t cache_size_min;         /**< Starting scheduler cache size in MiB */
 	size_t cache_size_max;         /**< Maximum scheduler cache size in MiB */
 	bool reset_capacity;           /**< Force to reset tape capacity when formatting tape */
@@ -472,25 +471,15 @@
 	bool set_pew;                  /**< Set PEW value */
 
 	bool livelink;                 /**< Live Link enabled? (SDE) */
-	char *mountpoint;              /**< Store mount point for Live Link (SDE) */
+	char* mountpoint;              /**< Store mount point for Live Link (SDE) */
 	size_t mountpoint_len;         /**< Store mount point path length (SDE) */
-	struct tape_attr *t_attr;      /**< Tape Attribute data */
-	mam_lockval_t lock_status;     /**< Total volume lock status from t_attr->vollock and index->vollock */
+	struct tape_attr* t_attr;      /**< Tape Attribute data */
+	mam_lockval_t lock_status;       /**< Total volume lock status from t_attr->vollock and index->vollock */
 	struct ltfs_timespec first_locate; /**< Time to first locate */
-	int file_open_count;           /**< Number of opened files */
-
-<<<<<<< HEAD
-	/* Journal structure for incremental index */
-	struct jentry       *journal;      /**< Journal for incremental index */
-	TAILQ_HEAD(jcreated_struct, jcreated_entry) created_dirs;
-	bool                journal_err;   /**< Journal error flag, write a full index next time forcibly */
-
-	/* Misc */
-	const char *work_directory;    /**< work directory for profiler data, dump etc.*/
-=======
-	const char *work_directory;
-
->>>>>>> d8c223b7
+	int file_open_count;            /**< Number of opened files */
+
+	const char* work_directory;
+
 };
 
 struct ltfs_label {
@@ -727,26 +716,21 @@
 
 void ltfs_set_index_dirty(bool locking, bool atime, struct ltfs_index *idx);
 void ltfs_unset_index_dirty(bool update_version, struct ltfs_index *idx);
-<<<<<<< HEAD
-int ltfs_write_index(char partition, char *reason, enum ltfs_index_type type, struct ltfs_volume *vol);
-int ltfs_save_index_to_disk(const char *work_dir, char *reason, char id, struct ltfs_volume *vol);
-=======
 int ltfs_write_index(char partition, char *reason, struct ltfs_volume *vol);
 int ltfs_save_index_to_disk(const char *work_dir, char * reason, bool need_gen, struct ltfs_volume *vol);
->>>>>>> d8c223b7
 
 char ltfs_dp_id(struct ltfs_volume *vol);
 char ltfs_ip_id(struct ltfs_volume *vol);
 const char *ltfs_get_volume_uuid(struct ltfs_volume *vol);
 
-int ltfs_sync_index(char *reason, bool index_locking, enum ltfs_index_type type, struct ltfs_volume *vol);
+int ltfs_sync_index(char* reason, bool index_locking, struct ltfs_volume* vol);
 
 int ltfs_traverse_index_forward(struct ltfs_volume *vol, char partition, unsigned int gen,
-								bool skip_dir, f_index_found func, void **list, void *priv);
+								f_index_found func, void **list, void *priv);
 int ltfs_traverse_index_backward(struct ltfs_volume *vol, char partition, unsigned int gen,
-								 bool skip_dir, f_index_found func, void **list, void *priv);
+								 f_index_found func, void **list, void *priv);
 int ltfs_traverse_index_no_eod(struct ltfs_volume *vol, char partition, unsigned int gen,
-							   bool skip_dir, f_index_found func, void **list, void *priv);
+							    f_index_found func, void **list, void *priv);
 int ltfs_check_eod_status(struct ltfs_volume *vol);
 int ltfs_recover_eod(struct ltfs_volume *vol);
 int ltfs_release_medium(struct ltfs_volume *vol);
@@ -763,13 +747,6 @@
 int ltfs_profiler_set(uint64_t source, struct ltfs_volume *vol);
 
 int ltfs_get_rao_list(char *path, struct ltfs_volume *vol);
-<<<<<<< HEAD
-int ltfs_build_fullpath(char **dest, struct dentry *d);
-
-void ltfs_set_commit_message_reason(char *reason, struct ltfs_volume *vol);
-void ltfs_set_commit_message_reason_unlocked(char *reason, struct ltfs_volume *vol);
-=======
->>>>>>> d8c223b7
 
 #ifdef __cplusplus
 }
