/*
**
**  OO_Copyright_BEGIN
**
**
**  Copyright 2010, 2020 IBM Corp. All rights reserved.
**
**  Redistribution and use in source and binary forms, with or without
**   modification, are permitted provided that the following conditions
**  are met:
**  1. Redistributions of source code must retain the above copyright
**     notice, this list of conditions and the following disclaimer.
**  2. Redistributions in binary form must reproduce the above copyright
**     notice, this list of conditions and the following disclaimer in the
**  documentation and/or other materials provided with the distribution.
**  3. Neither the name of the copyright holder nor the names of its
**     contributors may be used to endorse or promote products derived from
**     this software without specific prior written permission.
**
**  THIS SOFTWARE IS PROVIDED BY THE COPYRIGHT HOLDERS AND CONTRIBUTORS ``AS IS''
**  AND ANY EXPRESS OR IMPLIED WARRANTIES, INCLUDING, BUT NOT LIMITED TO, THE
**  IMPLIED WARRANTIES OF MERCHANTABILITY AND FITNESS FOR A PARTICULAR PURPOSE
**  ARE DISCLAIMED. IN NO EVENT SHALL THE COPYRIGHT HOLDER OR CONTRIBUTORS BE
**  LIABLE FOR ANY DIRECT, INDIRECT, INCIDENTAL, SPECIAL, EXEMPLARY, OR
**  CONSEQUENTIAL DAMAGES (INCLUDING, BUT NOT LIMITED TO, PROCUREMENT OF
**  SUBSTITUTE GOODS OR SERVICES; LOSS OF USE, DATA, OR PROFITS; OR BUSINESS
**  INTERRUPTION) HOWEVER CAUSED AND ON ANY THEORY OF LIABILITY, WHETHER IN
**  CONTRACT, STRICT LIABILITY, OR TORT (INCLUDING NEGLIGENCE OR OTHERWISE)
**  ARISING IN ANY WAY OUT OF THE USE OF THIS SOFTWARE, EVEN IF ADVISED OF THE
**  POSSIBILITY OF SUCH DAMAGE.
**
**
**  OO_Copyright_END
**
*************************************************************************************
**
** COMPONENT NAME:  IBM Linear Tape File System
**
** FILE NAME:       ltfs_error.h
**
** DESCRIPTION:     Error codes for libltfs.
**
** AUTHORS:         Brian Biskeborn
**                  IBM Almaden Research Center
**                  bbiskebo@us.ibm.com
**
**                  Atsushi Abe
**                  IBM Tokyo Lab., Japan
**                  piste@jp.ibm.com
**
*************************************************************************************
*/

#ifndef __ltfs_error_h__
#define __ltfs_error_h__

#define LTFS_ERR_MIN              1000  /* First error value defined by this file */

#define LTFS_NULL_ARG             1000  /* Unexpected NULL function argument */
#define LTFS_NO_MEMORY            1001  /* Memory allocation failed */
#define LTFS_MUTEX_INVALID        1002  /* Attempted to lock or unlock an uninitialized mutex */
#define LTFS_MUTEX_UNLOCKED       1003  /* Attempted to unlock an already unlocked mutex */
#define LTFS_BAD_DEVICE_DATA      1004  /* Invalid device data structure */
#define LTFS_BAD_PARTNUM          1005  /* Invalid partition number requested */
#define LTFS_LIBXML2_FAILURE      1006  /* A libxml2 call failed */
#define LTFS_DEVICE_UNREADY       1007  /* Device is not ready */
#define LTFS_NO_MEDIUM            1008  /* No medium present in the device */
#define LTFS_LARGE_BLOCKSIZE      1009  /* Device does not support the formatted blocksize */
#define LTFS_BAD_LOCATE           1010  /* Locate resulted in an unexpected position */
#define LTFS_NOT_PARTITIONED      1011  /* Medium contains only one partition */
#define LTFS_LABEL_INVALID        1012  /* Invalid partition label */
#define LTFS_LABEL_MISMATCH       1013  /* Partition labels do not match */
#define LTFS_INDEX_INVALID        1014  /* Invalid XML index or index backpointer chain. Recovery might be possible. */
#define LTFS_INCONSISTENT         1015  /* Volume is inconsistent but recoverable */
#define LTFS_UNSUPPORTED_MEDIUM   1016  /* Medium cannot be partitioned or is otherwise incompatible */
#define LTFS_GENERATION_MISMATCH  1017  /* Index generation mismatch between cached copy and the tape */
#define LTFS_MAM_CACHE_INVALID    1018  /* MAM cache is invalid */
#define LTFS_INDEX_CACHE_INVALID  1019  /* Index Cache is invalid */
#define LTFS_POLICY_EMPTY_RULE    1020  /* Empty name rule encountered during policy parsing */
#define LTFS_MUTEX_INIT           1021  /* Mutex initialization failed */
#define LTFS_BAD_ARG              1022  /* Generic error for an invalid function argument */
#define LTFS_NAMETOOLONG          1023  /* A path name component was too long */
#define LTFS_NO_DENTRY            1024  /* No such file or directory */
#define LTFS_INVALID_PATH         1025  /* Path cannot be UTF-8 encoded or contains invalid characters */
#define LTFS_INVALID_SRC_PATH     1026  /* Like LTFS_INVALID_PATH, but for paths the caller expects to exist */
#define LTFS_DENTRY_EXISTS        1027  /* Target path exists and cannot remove it */
#define LTFS_DIRNOTEMPTY          1028  /* Cannot remove non-empty directory */
#define LTFS_UNLINKROOT           1029  /* Cannot remove the root directory */
#define LTFS_DIRMOVE              1030  /* Cannot move directory due to MacFUSE bug */
#define LTFS_RENAMELOOP           1031  /* Cannot rename directory underneath itself */
#define LTFS_SMALL_BLOCK          1032  /* Block read from tape is smaller than expected */
#define LTFS_ISDIRECTORY          1033  /* Operation is only valid on files */
#define LTFS_EOD_MISSING_MEDIUM   1034  /* Medium has no EOD in one partition */
#define LTFS_BOTH_EOD_MISSING     1035  /* Medium has no EOD in both partitions */
#define LTFS_UNEXPECTED_VALUE     1036  /* Detect Unexpected Value in LTFS in itself */
#define LTFS_UNSUPPORTED          1037  /* Call unsupported method */
#define LTFS_LABEL_POSSIBLE_VALID 1038  /* ANSI Label may be valid but length is wrong */
#define LTFS_CLOSE_FS_IF          1039  /* Not a valid tape remove cartridge directory */
#define LTFS_NO_XATTR             1040  /* No extended attribute found */
#define LTFS_SIG_HANDLER_ERR      1041  /* Failed to set signal handler */
#define LTFS_INTERRUPTED          1042  /* Catch signals to terminate process */
#define LTFS_UNSUPPORTED_INDEX_VERSION 1043  /* Unsupported version is detected into index */
#define LTFS_ICU_ERROR            1044  /* Received an unexpected error from ICU */
#define LTFS_PLUGIN_LOAD          1045  /* Error while loading a plug-in */
#define LTFS_PLUGIN_UNLOAD        1046  /* Error while unloading a plug-in */
#define LTFS_RDONLY_XATTR         1047  /* Cannot modify read-only extended attribute */
#define LTFS_XATTR_EXISTS         1048  /* EA exists, and the user asked not to overwrite it */
#define LTFS_SMALL_BUFFER         1049  /* User-provided buffer is too small */
#define LTFS_RDONLY_VOLUME        1050  /* Volume is in read-only mode */
#define LTFS_NO_SPACE             1051  /* Volume is full */
#define LTFS_LARGE_XATTR          1052  /* Extended attribute value is too large */
#define LTFS_NO_INDEX             1053  /* Index search failed */
#define LTFS_XATTR_NAMESPACE      1054  /* Requested EA namespace is not supported */
#define LTFS_CONFIG_INVALID       1055  /* Config file parsing failed */
#define LTFS_PLUGIN_INCOMPLETE    1056  /* Plug-in does not implement a required function */
#define LTFS_NO_PLUGIN            1057  /* Requested plug-in is not known */
#define LTFS_POLICY_INVALID       1058  /* Cannot parse policy string */
#define LTFS_ISFILE               1059  /* Operation is only valid on directories */
#define LTFS_UNRESOLVED_VOLUME    1060  /* Cannot find target tape volume */
#define LTFS_POLICY_IMMUTABLE     1061  /* Data placement policy cannot be changed */
#define LTFS_SMALL_BLOCKSIZE      1062  /* Block size is too small */
#define LTFS_BARCODE_LENGTH       1063  /* Bar code has the wrong length */
#define LTFS_BARCODE_INVALID      1064  /* Bar code contains invalid characters */
#define LTFS_RESOURCE_SHORTAGE    1065  /* Available drives are not enough to move between tapes */
#define LTFS_DEVICE_FENCED        1066  /* Device lock request denied */
#define LTFS_REVAL_RUNNING        1067  /* Medium revalidation in progress */
#define LTFS_REVAL_FAILED         1068  /* Medium revalidation failed */
#define LTFS_SLOT_FULL            1069  /* Library is full slot condition */
#define LTFS_SLOT_SHORTAGE        1070  /* Library is slot shortage condition */
#define LTFS_CHANGER_ERROR        1071  /* Library is under error state */
#define LTFS_UNEXPECTED_TAPE      1072  /* Unexpected tape medium was found */
#define LTFS_NO_HOMESLOT          1073  /* No home slot is assigned */
#define LTFS_MOVE_ACTIVE_CART     1074  /* Attempt to move active cartridge to IE slot */
#define LTFS_NO_IE_SLOT           1075  /* There are no IE slots available */
#define LTFS_INVALID_SLOT         1076  /* Invalid target is specified, cannot move tape to requested location */
#define LTFS_UNSUPPORTED_CART     1077  /* Unsupported cartridge in LTFS */
#define LTFS_CART_STUCKED         1078  /* Cartridge cannot be unload from drive */
#define LTFS_OP_NOT_ALLOWED       1079  /* The operation is now allowed */
#define LTFS_OP_TO_DUP            1080  /* This operation is not allowed to 'Duplicated' cartridge */
#define LTFS_OP_TO_NON_SUP        1081  /* This operation is not allowed to 'Non-supported' cartridge */
#define LTFS_OP_TO_INACC          1082  /* This operation is not allowed to 'Inaccessible' cartridge */
#define LTFS_OP_TO_UNFMT          1083  /* This operation is not allowed to 'Unformatted' cartridge */
#define LTFS_OP_TO_INV            1084  /* This operation is not allowed to 'Invalid' cartridge */
#define LTFS_OP_TO_ERR            1085  /* This operation is not allowed to 'Error' cartridge */
#define LTFS_OP_TO_CRIT           1086  /* This operation is not allowed to 'Critical' cartridge */
#define LTFS_OP_TO_CLN            1087  /* This operation is not allowed to 'Cleaning' cartridge */
#define LTFS_OP_TO_RO             1088  /* This operation is not allowed to read-only cartridge */
#define LTFS_ALREADY_FS_INC       1089  /* This cartridge is already included in filesystem */
#define LTFS_NOT_IN_FS            1090  /* This cartridge is not included in filesystem */
#define LTFS_FS_CART_TO_IE        1091  /* Failed to move the cartridge to IE slot: need to remove the cartridge from filesystem */
#define LTFS_OP_TO_UNKN           1092  /* This operation is not allowed to bar code-less cartridge*/
#define LTFS_DRV_LOCKED           1093  /* Failed to remove the drive: 'Critical' cartridge is loaded */
#define LTFS_DRV_ALRDY_ADDED      1094  /* Failed to remove the drive: drive is already added */
#define LTFS_FORCE_INVENTORY      1095  /* Unexpected inventory rebuild error (have to manage within LTFS itself) */
#define LTFS_INVENTORY_FAILED     1096  /* Library fails to get inventory. Try to unmount LTFS and re-mount LTFS again */
#define LTFS_RESTART_OPERATION    1097  /* Operation needs to be restarted */
#define LTFS_NO_TARGET_DRIVE      1098  /* No target drive is found */
#define LTFS_NO_DCACHE_FSTYPE     1099  /* No supported filesystem type for dcache in this system */
#define LTFS_IMAGE_EXISTED        1100  /* The disk image is already existed */
#define LTFS_IMAGE_MOUNTED        1101  /* The disk image is already mounted */
#define LTFS_IMAGE_NOT_MOUNTED    1102  /* The disk image is not mounted */
#define LTFS_MTAB_NOREGULAR       1103  /* /etc/mtab is not a regular file */
#define LTFS_MTAB_OPEN            1104  /* Failed to open /etc/mtab */
#define LTFS_MTAB_LOCK            1105  /* Failed to lock /etc/mtab */
#define LTFS_MTAB_SEEK            1106  /* Failed to seek /etc/mtab */
#define LTFS_MTAB_UPDATE          1107  /* Failed to update /etc/mtab */
#define LTFS_MTAB_FLUSH           1108  /* Failed to flush /etc/mtab */
#define LTFS_MTAB_UNLOCK          1109  /* Failed to unlock /etc/mtab */
#define LTFS_MTAB_CLOSE           1110  /* Failed to close /etc/mtab */
#define LTFS_MTAB_COPY            1111  /* Failed to copy /etc/mtab to temporary file */
#define LTFS_MTAB_TEMP_OPEN       1112  /* Failed to open the temporary file for /etc/mtab */
#define LTFS_MTAB_TEMP_SEEK       1113  /* Failed to seek the temporary file for /etc/mtab */
#define LTFS_DCACHE_CREATION_FAIL 1114  /* Failed to create a directory tree to the disk image */
#define LTFS_DCACHE_UNSUPPORTED   1115  /* Failed to cache dentry due to host filesystem's limitation */
#define LTFS_DCACHE_EXTRA_SPACE   1116  /* The disk image reached to maximum size. */
#define LTFS_KEY_NOT_FOUND        1117  /* Cannot find data key */
#define LTFS_INVALID_SEQUENCE     1118  /* A function is called in invalid sequence */
#define LTFS_RDONLY_ROOT          1119  /* Cannot update the root directory */
#define LTFS_SYMLINK_CONFLICT     1120  /* Conflict symlink tag and extent tag in xml */
#define LTFS_NETWORK_INIT_FAIL    1121  /* Failed to initialize the network connection for ltfsadmintool */
#define LTFS_DRIVE_SHORTAGE       1122  /* Insufficient number of drives available for the operation */
#define LTFS_INVALID_VOLSER       1123  /* Invalid volume serial number */
#define LTFS_LESS_SPACE           1124  /* Volume has no space to write a file */
#define LTFS_WRITE_PROTECT        1125  /* Volume is in physical and/or logical write protect mode */
#define LTFS_WRITE_ERROR          1126  /* Write error has previously occurred on this tape */
#define LTFS_UNEXPECTED_BARCODE   1127  /* Unexpected length of barcode label is set on the cartridge */
#define LTFS_STRING_CONVERSION    1128  /* Conversion from string to value is failed, may be invalid string */
#define LTFS_SESSION_INIT_FAIL    1129  /* Failed to initialize admin session */
#define LTFS_MESSAGE_INVALID      1130  /* Invalid message on admin_channel */
#define LTFS_PASSWORD_INVALID     1131  /* Invalid password to login via admin_channel */
#define LTFS_NOT_AUTHENTICATERD   1132  /* Not login yet */
#define LTFS_WORM_DEEP_RECOVERY   1133  /* Deep recovery cannot be performed to a WORM cartridge */
#define LTFS_WORM_ROLLBACK        1134  /* WORM cartridg cannot be rollbacked */
#define LTFS_NONWORM_SALVAGE      1135  /* Salvage list is valid only for WORM cartridge */
#define LTFS_FORMATTED            1136  /* Cartridge is already formatted */
#define LTFS_RULES_WORM           1137  /* Placement policy cannot be set to WORM cartridge */
#define LTFS_BAD_BLOCKSIZE        1138  /* Specified block size is not correct */
#define LTFS_BAD_VOLNAME          1139  /* Specified volume name is not correct */
#define LTFS_BAD_RULES            1140  /* Specified placement policy is not correct */
#define LTFS_GEN_NEEDED           1141  /* Need to specify a genaration to be rollbacked */
#define LTFS_BAD_GENERATION       1142  /* Specified generation is not correct */
#define LTFS_NO_ROLLBACK_TARGET   1143  /* Rollback target generation is not specified */
#define LTFS_MANY_INDEXES         1144  /* Multiple target indexes were found on the cartridge */
#define LTFS_SALVAGE_NOT_NEEDED   1145  /* Salvage list is not required for this cartridge */
#define LTFS_WORM_ENABLED         1146  /* This operation is not allowed for worm enabled entry */
#define LTFS_OUTSTANDING_REFS     1147  /* Specified cartridge has opened files */
#define LTFS_REBUILD_IN_PROGRESS  1148  /* Inventory is being rebuilt */
#define LTFS_MULTIPLE_START       1149  /* There is another LE to use library */
#define LTFS_CARTRIDGE_NOT_FOUND  1150  /* Cannot find cartridge */
#define LTFS_CACHE_LOCK_ERR       1151  /* Cannot lock cache files */
#define LTFS_CACHE_UNLOCK_ERR     1152  /* Cannot lock cache files */
#define LTFS_CREPO_FILE_ERR       1153  /* File operation error (cartridge repo) */
#define LTFS_CREPO_READ_ERR       1154  /* Read error (cartridge repo) */
#define LTFS_CREPO_WRITE_ERR      1155  /* Write error (cartridge repo) */
#define LTFS_CREPO_INVALID_OP     1156  /* Invalid operation(invalid arg, op, etc) */
#define LTFS_FILE_ERR             1157  /* Error in file operation (mkdir,stat,rename, etc) */
#define LTFS_CARTRIDGE_IN_USE     1158  /* Cannot use the cartridge */
#define LTFS_NO_LOCK_ENTRY        1159  /* Cannot find lock entry */
#define LTFS_MOUNT_ERR            1160  /* Cannot mount/unmount */
#define LTFS_NO_DEVICE            1161  /* Cannot find device */
#define LTFS_XATTR_ERR            1162  /* Failed to set/get Extended Attribute */
#define LTFS_FTW_ERR              1163  /* Failed to perform file tree walk */
#define LTFS_TIME_ERR             1164  /* Failed to update time stamp */
#define LTFS_NOT_BLOCK_DEVICE     1165  /* Block device is required */
#define LTFS_QUOTA_EXCEEDED       1166  /* Disk quota exceeded */
#define LTFS_TOO_MANY_OPEN_FILES  1167  /* Too many open files in system */
#define LTFS_LINKDIR_EXISTS       1168  /* Link dir exists */
#define LTFS_NO_DMAP_ENTRY        1169  /* No dmap entry */
#define LTFS_RECOVERABLE_FILE_ERR 1170  /* Recoverable Error in file operation (mkdir, stat, rename, etc) */
#define LTFS_NO_DCACHE_SPC        1171  /* Failed to expabd dcache space */
#define LTFS_POS_SUSPECT_BOP      1172  /* If a write FM is attempted at BOP partition 0 */
// 1173 unused
// 1174 unused
// 1175 unused
// 1176 unused
// 1177 unused
// 1178 unused
// 1179 unused
#define LTFS_CACHE_IO             1180  /* IO error on cache operation */
#define LTFS_CACHE_DISCARDED      1181  /* Cache is corrupted and discarded */
#define LTFS_LONG_WRITE_LOCK      1182  /* Long MRSW for write is aquired */
#define LTFS_INCOMPATIBLE_CACHE   1183  /* Incompatible cache file is detected */
#define LTFS_DCACHE_NOT_INITIALIZED 1184 /* Dcache is not initialized yet */
#define LTFS_CONFIG_FILE_WLOCKED  1185  /* The multinode config file is locked */
#define LTFS_CREATE_QUEUE         1186  /* Failed to create POSIX message pueue */
#define LTFS_FORK_ERROR           1187  /* Failed to fork process */
#define LTFS_NOACK                1188  /* No ack message is received from child process */
#define LTFS_NODE_DETECT_FAIL     1189  /* Node type detection is failed */
#define LTFS_INVALID_MESSAGE      1190  /* Invalid message is detected in node detection */
#define LTFS_NODE_DEGATE_FAIL     1191  /* Failed to degate other nodes */
#define LTFS_CLUSTER_MRSW_FAIL    1192  /* Failed to opetate against a cluster wide lock */
#define LTFS_CART_NOT_MOUNTED     1193  /* Got a request against an unmounted cartridge */
#define LTFS_RDONLY_DEN_DRV       1194  /* Read only combination of density code and drive generation */
#define LTFS_NEED_DRIVE_SELECTION 1195  /* Drive selection is needed again */
#define LTFS_MUTEX_ALREADY_LOCKED 1196  /* Mutex is already locked */
#define LTFS_TAPE_UNDER_PROCESS   1197  /* This tape is already under processing */
#define LTFS_TAPE_REMOVED         1198  /* The tape is already removed */
#define LTFS_NEED_MOVE            1199  /* Need to move tape to a storage slot first before the operation */
#define LTFS_NEED_START_OVER      1200  /* Need operation needs to be started again */
#define LTFS_LOCATE_ERROR         1201  /* Locate returns write-perm error */
#define LTFS_STATS_DB_OPEN        1202  /* Failed to open a stats DB */
#define LTFS_NO_TRAIL_FM          1203  /* There is no trailing FM after an index */
#define LTFS_SAFENAME_FAIL        1204  /* Failed to update safename */
#define LTFS_SYNC_FAIL_ON_DP      1205  /* Unwritten file contents exists in sync */

/*
 * Error codes for the XML parser
 */
#define LTFS_XML_READ_FAIL        5000  /* Error happens in reading XML node */
#define LTFS_XML_CONST_FAIL       5001  /* Error happens in reading XML const value */
#define LTFS_XML_WRONG_NODE       5002  /* Unexpected node type is detected */
#define LTFS_XML_UNEXPECTED_EOF   5003  /* Unexpected XML document end is detected */
#define LTFS_XML_EMPTY_UNKNOWN    5004  /* Cannot detect a tags is empty or not */
#define LTFS_XML_EMPTY            5005  /* The tag is empty */
#define LTFS_XML_SKIP_FAIL        5006  /* Error skipping unrecognized tag */
#define LTFS_XML_NO_REQUIRED_TAG  5007  /* Do not find required tag */
#define LTFS_XML_DUPLICATED_TAG   5008  /* Duplicated tag is detected */
#define LTFS_XML_OPEN_TAG         5009  /* XML tag is not closed correctly */
#define LTFS_XML_SAVE_FAIL        5010  /* Cannot save the tag */
#define LTFS_XML_WRONG_TOPTAG     5011  /* Unexpected top tag in the XML document */
#define LTFS_XML_WRONG_ENCODING   5012  /* Unexpected encoding is detected */
#define LTFS_XML_TOP_ATTR_FAIL    5013  /* Failed to get attribute of the top tag */
#define LTFS_XML_WRONG_UUID       5014  /* Wrong UUID is detected */
#define LTFS_XML_WRONG_GEN        5015  /* Cannot parse generation number correctly */
#define LTFS_XML_WRONG_UTIME      5016  /* Cannot parse index's updatetime correctly */
#define LTFS_XML_WRONG_LOC        5017  /* Wrong tape position of index or labal is detected */
#define LTFS_XML_WRONG_LOC_PREV   5018  /* Wrong tape position of previous index is detected */
#define LTFS_XML_WRONG_PA         5019  /* Unexpected policyupdate value is detected */
#define LTFS_XML_WRONG_POLICY     5020  /* Wrong policy value is detected */
#define LTFS_XML_TOO_LONG_COMMENT 5021  /* Too long index comment */
#define LTFS_XML_WRONG_NEXT       5022  /* Wrong maxuid tag is detected */
#define LTFS_XML_WRONG_RO_DIR     5023  /* Unexpected readonly value is detected in a dir */
#define LTFS_XML_WRONG_MTIME_DIR  5024  /* Unexpected timestamp in dir mtime */
#define LTFS_XML_WRONG_CRTIME_DIR 5025  /* Unexpected timestamp in dir creation time */
#define LTFS_XML_WRONG_ATIME_DIR  5026  /* Unexpected timestamp in dir atime */
#define LTFS_XML_WRONG_CTIME_DIR  5027  /* Unexpected timestamp in dir ctime */
#define LTFS_XML_WRONG_BTIME_DIR  5028  /* Unexpected timestamp in dir backup time */
#define LTFS_XML_XATTR_TYPE       5029  /* Unexpected xattr type */
#define LTFS_XML_XATTR_SIZE       5030  /* Unexpected xattr size */
#define LTFS_XML_WRONG_UID        5031  /* Unexpected UID number */
#define LTFS_XML_INVALID_UID      5032  /* UID number validation is failed */
#define LTFS_XML_WRONG_RO_F       5033  /* Unexpected readonly value is detected in a file */
#define LTFS_XML_WRONG_MTIME_F    5034  /* Unexpected timestamp in file mtime */
#define LTFS_XML_WRONG_CRTIME_F   5035  /* Unexpected timestamp in file creation time */
#define LTFS_XML_WRONG_ATIME_F    5036  /* Unexpected timestamp in file atime */
#define LTFS_XML_WRONG_CTIME_F    5037  /* Unexpected timestamp in file ctime */
#define LTFS_XML_WRONG_BTIME_F    5038  /* Unexpected timestamp in file backup time */
#define LTFS_XML_WRONG_SIZE       5039  /* Unexpected file size value */
#define LTFS_XML_WRONG_PART       5040  /* Unexpected partition ID */
#define LTFS_XML_WRONG_START_BLK  5041  /* Unexpected startblock */
#define LTFS_XML_WRONG_OFFSET     5042  /* Unexpected offset */
#define LTFS_XML_WRONG_BYTE_CNT   5043  /* Unexpected bytecount */
#define LTFS_XML_WRONG_FILE_OFST  5044  /* Unexpected fileoffset */
#define LTFS_XML_EXT_OVERLAP      5045  /* Extent list is overlapped */
#define LTFS_XML_EXT_TOO_LONG     5046  /* Extent list is longer than file size */
#define LTFS_XML_WRONG_FTIME_L    5047  /* Unexpected timestamp in tape format time in a label */
#define LTFS_XML_WRONG_PART_MAP   5048  /* Unexpected partition map in a label */
#define LTFS_XML_WRONG_BLOCKSIZE  5049  /* Unexpected blocksize in a label */
#define LTFS_XML_WRONG_COMP       5050  /* Unexpected compression in a label */
<<<<<<< HEAD
#define LTFS_BAD_INDEX_TYPE       5051  /* Unsupported index type is specified */
=======
>>>>>>> d8c223b7

#define LTFS_ERR_MAX              19999

/*
 * Tape drive (or lower driver) errors (20000 - 29999)
 * Following codes should be returned only from tape backend functions,
 * and also tape backend functions must return the following codes instead of general errors.
 */
#define DEVICE_GOOD                    0     /* Command succeeded */

#define EDEV_ERR_MIN                 20000  /* First tape drive error value defined by this file */

/* Sense Key 0 No Sense (Actually not error) */
#define EDEV_NO_SENSE                20000  /* 00/0000 No sense */
#define EDEV_OVERRUN                 20002  /* 00/0000 Read with overrun condition. (when sili bit is off) */
#define EDEV_UNDERRUN                20003  /* 00/0000 Read with underrun condition. (when sili bit is off) */
#define EDEV_FILEMARK_DETECTED       20004  /* 00/0001 File mark is detected */
#define EDEV_EARLY_WARNING           20005  /* 00/0002 Early warning condition is detected. (Used only internal) */
#define EDEV_BOP_DETECTED            20006  /* 00/0004 Beginning-of-Partition is detected */
#define EDEV_PROG_EARLY_WARNING      20007  /* 00/0007 Programmable early warning condition detected */
#define EDEV_CLEANING_CART           20008  /* 00/3003 00/8311 ITD_RES Media is cleaning cartridge*/
#define EDEV_VOLTAG_NOT_READABLE     20009  /* 00/8301 ITD_RES Voltag not readable*/
#define EDEV_LOCATION_NOT_PRESENT    20010  /* 00/8303 ITD_RES Media presence is not determined*/
#define EDEV_MEDIA_PRESENSE_UNKNOWN  20011  /* 00/8303 ITD_RES Media presence is not determined */
#define EDEV_SLOT_UNKNOWN_STATE      20012  /* 00/8100 (TS3500) Slot state is unknown */
#define EDEV_DRIVE_NOT_PRESENT       20013  /* 00/8200 (TS3500) The drive is not present */
#define EDEV_RECORD_NOT_FOUND        20014  /* 00/1400 Record not found (string search) */
#define EDEV_INSUFFICIENT_TIME       20015  /* 00/2E00 Insufficient time for operation (string search) */
#define EDEV_CLEANING_REQUIRED       20098  /* (IBM LTO 00/8282) Drive requests cleaning */

/* Sense Key 1 Recovered Error */
#define EDEV_RECOVERED_ERROR         20100  /* 01/xxxx Recovered Error (Should be ignored) */
#define EDEV_MODE_PARAMETER_ROUNDED  20101  /* 01/3700 Mode select parameter is rounded by the drive (Should be ignored)*/
#define EDEV_DEGRADED_MEDIA          20198  /* (IBM LTO 01/8252) Degraded medium is detected. */

/* Sense Key 2 Not Ready */
#define EDEV_NOT_READY               20200  /* 02/xxxx Drive is not ready state */
#define EDEV_NOT_REPORTABLE          20201  /* 02/0400 Cause not reportable */
#define EDEV_BECOMING_READY          20202  /* 02/0401 Device is becoming ready */
#define EDEV_NEED_INITIALIZE         20203  /* 02/0402 Initialize command is needed */
#define EDEV_MANUAL_INTERVENTION     20204  /* 02/0403 Manual intervention is required */
#define EDEV_OPERATION_IN_PROGRESS   20205  /* 00/0016 02/0407 Operation in progress */
#define EDEV_OFFLINE                 20206  /* 02/0412 Device is off-line */
#define EDEV_DOOR_OPEN               20207  /* 02/0418 Door Open*/
#define EDEV_OVER_TEMPERATURE        20208  /* 02/0B01 08/0B01 Device is too hot. */
#define EDEV_NO_MEDIUM               20209  /* 02/3A00 Drive has no medium */
#define EDEV_NOT_SELF_CONFIGURED_YET 20210  /* 02/3E00 Device is not self configured yet */
#define EDEV_PARAMETER_VALUE_REJECTED 20211 /* 02/7411 SA creation parameter value rejected */
#define EDEV_CLEANING_IN_PROGRESS    20297  /* 02/3003 Cleaning in progress*/
#define EDEV_IE_OPEN                 20298  /* 02/0484 (TS3500) IO slot is opened */

/* Sense Key 3 Medium Error */
#define EDEV_MEDIUM_MIN              20300  /* Minimum medium error value */
#define EDEV_MEDIUM_ERROR            20300  /* 03/xxxx Other medium Errors */
#define EDEV_RW_PERM                 20301  /* 03/0900 Read Perm or Write perm */
#define EDEV_CM_PERM                 20302  /* 03/4100 03/1112 CM RW error */
#define EDEV_MEDIUM_FORMAT_ERROR     20303  /* 03/3000 03/3001 03/3002 Incompatible or Unknown format*/
#define EDEV_MEDIUM_FORMAT_CORRUPTED 20304  /* 03/3100 Format corruption is detected */
#define EDEV_INTEGRITY_CHECK         20305  /* 03/100D Drive rejects read because of unexpected overwrite on WORM medium */
#define EDEV_LOAD_UNLOAD_ERROR       20306  /* 03/5300 03/5304 Load/Unload error */
#define EDEV_CLEANING_FALIURE        20307  /* 03/3007 Cleaning Failure */
#define EDEV_READ_PERM               20308  /* 03/1100 Read Perm */
#define EDEV_WRITE_PERM              20309  /* 03/0c00 Write perm */
#define EDEV_MEDIUM_MAX              20399  /* Maximum medium error value */

#define IS_MEDIUM_ERROR(e)           ((e>=EDEV_MEDIUM_MIN)&&(e<=EDEV_MEDIUM_MAX))
#define IS_READ_PERM(e)              ((e==EDEV_RW_PERM)||(e==EDEV_READ_PERM)||(e==EDEV_MEDIUM_FORMAT_CORRUPTED))
#define IS_WRITE_PERM(e)             ((e==EDEV_RW_PERM)||(e==EDEV_WRITE_PERM)||(e==EDEV_MEDIUM_FORMAT_CORRUPTED))

/* Sense Key 4 Hardware or Firmware Error */
#define EDEV_HARDWARE_MIN            20400  /* Minimum hardware error value */
#define EDEV_HARDWARE_ERROR          20400  /* 04/xxxx Other H/W errors */
#define EDEV_LBP_WRITE_ERROR         20401  /* 04/1001 Logical Block Guard Check Failed */
#define EDEV_LBP_READ_ERROR          20402  /* ------- Logical Block Protection read error */
#define EDEV_NO_CONNECTION           20403  /* There is no connection to the device */
#define EDEV_HARDWARE_MAX            20499  /* Maximum hardware error value */

#define IS_HARDWARE_ERROR(e)         ((e>=EDEV_HARDWARE_MIN)&&(e<=EDEV_HARDWARE_MAX))

/* Sense Key 5 Illegal Request */
#define EDEV_ILLEGAL_REQUEST         20500  /* 05/XXXX All illegal request errors */
#define EDEV_INVALID_FIELD_CDB       20501  /* 05/2400 Invalid Field in CDB */
#define EDEV_DEST_FULL               20502  /* 05/3B0D Medium destination element full */
#define EDEV_SRC_EMPTY               20503  /* 05/3B0E Medium source element empty */
#define EDEV_MAGAZINE_INACCESSIBLE   20504  /* 05/3B11 Medium magazine not accessible */
#define EDEV_INVALID_ADDRESS         20505  /* 05/2101 Invalid element address */
#define EDEV_MEDIUM_LOCKED           20506  /* 05/5301 A drive did not unload a cartridge
											   05/5302 Medium removal prevented
											   05/5303 Drive media removal prevented state set */

/* Sense Key 6 Unit Attention */
#define EDEV_UA_MIN                  20600  /* Minimum UA error value */
#define EDEV_UNIT_ATTENTION          20600  /* 06/XXXX Other UA conditions */
#define EDEV_MEDIUM_MAY_BE_CHANGED   20601  /* 06/2800 Not ready to ready transition, medium may have changed */
#define EDEV_IE_ACCESSED             20602  /* 06/2801 IE slot is accessed */
#define EDEV_POR_OR_BUS_RESET        20603  /* 06/2900 POR/Bus reset occurred */
#define EDEV_CONFIGURE_CHANGED       20604  /* 06/3F03 06/3F0E Drive configuration is changed */
#define EDEV_COMMAND_CLEARED         20605  /* 06/2F00 Command is cleared by another initiator */
#define EDEV_MEDIUM_REMOVAL_REQ      20606  /* 06/5A01 Operator medium removal request  */
#define EDEV_MEDIA_REMOVAL_PREV      20607  /* 06/5302 Media removal prevented */
#define EDEV_DOOR_CLOSED             20608  /* 06/3B13 Medium magazine inserted */
#define EDEV_TIME_STAMP_CHANGED      20609  /* 06/2A01 Drive configuration is changed */
#define EDEV_RESERVATION_PREEMPTED   20610  /* 06/2A03 Reservations preempted */
#define EDEV_RESERVATION_RELEASED    20611  /* 06/2A04 Reservations released */
#define EDEV_REGISTRATION_PREEMPTED  20612  /* 06/2A05 Registrations preempted */
#define EDEV_UA_MAX                  20699  /* Minimum UA error value */
#define IS_UNIT_ATTENTION(e)         ((e>=EDEV_UA_MIN)&&(e<=EDEV_UA_MAX))

/* Sense Key 7 Data Protect */
#define EDEV_DATA_PROTECT            20700  /* 07/XXXX Other data protect conditions */
#define EDEV_WRITE_PROTECTED         20701  /* 07/2700 Write Protected */
#define EDEV_WRITE_PROTECTED_WORM    20702  /* 07/3000 07/300D 07/7400 WORM cartridge */
#define EDEV_WRITE_PROTECTED_OPERATOR 20703  /* 07/5A02 Attempt to overwrite in append only mode */

/* Sense Key 8 Blank Check */
#define EDEV_BLANK_CHECK             20800  /* 08/XXXX Other blank check conditions */
#define EDEV_EOD_DETECTED            20801  /* 08/0005 EOD detected */
#define EDEV_EOD_NOT_FOUND           20802  /* 08/1403 EOD not found */

/* Sense Key B Aborted Command */
#define EDEV_ABORTED_COMMAND         21100  /* 0B/XXXX Other aborted command conditions */
#define EDEV_OVERLAPPED              21101  /* 0B/4E00 Overlapped commands */
#define EDEV_TIMEOUT                 21102  /* 0B/4B06 Initiator response timeout */
#define EDEV_ABORT_WAIT_READY        21103  /* 0B/2907 0B/0800 0B/0801 on Library */

/* Sense Key D Volume Overflow */
#define EDEV_OVERFLOW                21300  /* 0D/XXXX The medium is overflowed */

/* Crypto Errors on the tape drive */
#define EDEV_CRYPTO_ERROR            21600  /* XX/EEXX 07/EFXX 07/74XX Other crypto related errors */
#define EDEV_KEY_SERVICE_ERROR       21601  /* 04/EE0E 04/EE0F 07/EE0E 07/EE0F Key service timeout or failure */
#define EDEV_KEY_CHANGE_DETECTED     21602  /* 06/EE12 06/EE18 06/EE19 Detect key change */
#define EDEV_KEY_REQUIRED            21603  /* 07/EF10 Detect key change */

/* Internal errors */
#define EDEV_INTERNAL_ERROR          21700  /* Internal logic error */
#define EDEV_DRIVER_ERROR            21701  /* Driver reports error */
#define EDEV_HOST_ERROR              21702  /* Host reports error */
#define EDEV_TARGET_ERROR            21703  /* Target reports error */
#define EDEV_NO_MEMORY               21704  /* Memory allocation failure */
#define EDEV_UNSUPPORTED_FUNCTION    21705  /* Unsupported function */
#define EDEV_PARAMETER_NOT_FOUND     21706  /* Parameter code of log page is not found */
#define EDEV_CANNOT_GET_SENSE        21707  /* Cannot get the sense data from lower layer */
#define EDEV_INVALID_ARG             21708  /* Invalid argument */
#define EDEV_DUMP_EIO                21709  /* IO error on saving dump */
#define EDEV_DEVICE_BUSY             21710  /* Medium is already mounted or in use */
#define EDEV_DEVICE_UNOPENABLE       21711  /* Device cannot be opened */
#define EDEV_DEVICE_UNSUPPORTABLE    21712  /* Unsupportable device */
#define EDEV_INVALID_LICENSE         21713  /* Cannot confirm IBM logo'd device */
#define EDEV_UNSUPPORTED_FIRMWARE    21714  /* Unsupported firmware */
#define EDEV_UNSUPPORETD_COMMAND     21715  /* Unsupported SCSI command */
#define EDEV_LENGTH_MISMATCH         21716  /* Actual transfer length and residual length is not matched */
#define EDEV_BUFFER_OVERFLOW         21717  /* Detect buffer overrun */
#define EDEV_DRIVES_MISMATCH         21718  /* Number of drives are not correct */
#define EDEV_RESERVATION_CONFLICT    21719  /* Reservation Conflict */
#define EDEV_CONNECTION_LOST         21720  /* Connection lost while executing a command */
#define EDEV_NO_RESERVATION_HOLDER   21721  /* No reservation holder */
#define EDEV_NEED_FAILOVER           21722  /* Path switch happens, need to reissue the command */
#define EDEV_REAL_POWER_ON_RESET     21723  /* Real power on reset is detected */
#define EDEV_BUFFER_ALLOCATE_ERROR   21724  /* Buffer allocation error in a driver */
#define EDEV_RETRY                   21725  /* Retry the command again */

/* Vendor Unique codes */
#define EDEV_UNKNOWN                 29998  /* Unknown sense code */
#define EDEV_VENDOR_UNIQUE           29999  /* Vendor unique code. ASC >= 0x80 or ASCQ >= 0x80 */

/* 2xxxx are reserved for device error codes */

/* Common status code for external program
 * The maximum return code from the program is 0xFF.
 */
#define PROG_NO_ERRORS            0x00 /* Success */
#define PROG_TREAT_SUCCESS        0x01 /* Treat as success */
#define PROG_REBOOT_REQUIRED      0x02 /* Reboot required */
#define PROG_UNCORRECTED          0x04 /* Cannot recover, the cartridge is modified */
#define PROG_OPERATIONAL_ERROR    0x08 /* Get device error while processing, the cartridge may be modified */
#define PROG_USAGE_SYNTAX_ERROR   0x10 /* Wrong argument */
#define PROG_CANCELED_BY_USER     0x20 /* Canceled by user */
#define PROG_SHARED_LIB_ERROR     0x40 /* Library error */

/* Status code for ltfsck (Same as fsck)
 * The maximum return code from the program is 0xFF.
 */
#define LTFSCK_NO_ERRORS          PROG_NO_ERRORS          /* No error and the cartridge is not modified */
#define LTFSCK_CORRECTED          PROG_TREAT_SUCCESS      /* Recover correctly, the cartridge is modified */
#define LTFSCK_REBOOT_REQUIRED    PROG_REBOOT_REQUIRED    /* Reboot required */
#define LTFSCK_UNCORRECTED        PROG_UNCORRECTED        /* Cannot recover, the cartridge is modified */
#define LTFSCK_OPERATIONAL_ERROR  PROG_OPERATIONAL_ERROR  /* Get device error while processing, the cartridge may be modified */
#define LTFSCK_USAGE_SYNTAX_ERROR PROG_USAGE_SYNTAX_ERROR /* Wrong argument */
#define LTFSCK_CANCELED_BY_USER   PROG_CANCELED_BY_USER   /* Canceled by user */
#define LTFSCK_SHARED_LIB_ERROR   PROG_SHARED_LIB_ERROR   /* Library error */

/* Status code for mkltfs
 * The maximum return code from the program is 0xFF.
 */
#define MKLTFS_NO_ERRORS          PROG_NO_ERRORS          /* No error and the cartridge is formatted */
#define MKLTFS_UNFORMATTED        PROG_TREAT_SUCCESS      /* No error and the cartridge is unformatted */
#define MKLTFS_OPERATIONAL_ERROR  PROG_OPERATIONAL_ERROR  /* Get device error while processing, the cartridge may be modified */
#define MKLTFS_USAGE_SYNTAX_ERROR PROG_USAGE_SYNTAX_ERROR /* Wrong argument */
#define MKLTFS_CANCELED_BY_USER   PROG_CANCELED_BY_USER   /* Canceled by user */

/* Status code for ltfsindextool
 * The maximum return code from the program is 0xFF.
 */
#define INDEXTOOL_NO_ERRORS          PROG_NO_ERRORS          /* No error and the cartridge is not modified */
#define INDEXTOOL_CORRECTED          PROG_TREAT_SUCCESS      /* Recover correctly, the cartridge is modified */
#define INDEXTOOL_REBOOT_REQUIRED    PROG_REBOOT_REQUIRED    /* Reboot required */
#define INDEXTOOL_UNCORRECTED        PROG_UNCORRECTED        /* Cannot recover, the cartridge is modified */
#define INDEXTOOL_OPERATIONAL_ERROR  PROG_OPERATIONAL_ERROR  /* Get device error while processing, the cartridge may be modified */
#define INDEXTOOL_USAGE_SYNTAX_ERROR PROG_USAGE_SYNTAX_ERROR /* Wrong argument */
#define INDEXTOOL_CANCELED_BY_USER   PROG_CANCELED_BY_USER   /* Canceled by user */
#define INDEXTOOL_SHARED_LIB_ERROR   PROG_SHARED_LIB_ERROR   /* Library error */

#endif /* __ltfs_error_h__ */<|MERGE_RESOLUTION|>--- conflicted
+++ resolved
@@ -317,10 +317,6 @@
 #define LTFS_XML_WRONG_PART_MAP   5048  /* Unexpected partition map in a label */
 #define LTFS_XML_WRONG_BLOCKSIZE  5049  /* Unexpected blocksize in a label */
 #define LTFS_XML_WRONG_COMP       5050  /* Unexpected compression in a label */
-<<<<<<< HEAD
-#define LTFS_BAD_INDEX_TYPE       5051  /* Unsupported index type is specified */
-=======
->>>>>>> d8c223b7
 
 #define LTFS_ERR_MAX              19999
 
