--- conflicted
+++ resolved
@@ -3,11 +3,7 @@
 **  OO_Copyright_BEGIN
 **
 **
-<<<<<<< HEAD
-**  Copyright 2010, 2022 IBM Corp. All rights reserved.
-=======
 **  Copyright 2010, 2021 IBM Corp. All rights reserved.
->>>>>>> d8c223b7
 **
 **  Redistribution and use in source and binary forms, with or without
 **   modification, are permitted provided that the following conditions
@@ -70,7 +66,6 @@
 #include "pathname.h"
 #include "tape.h"
 #include "ltfs_internal.h"
-#include "inc_journal.h"
 #include "arch/time_internal.h"
 
 /* Helper functions for formatting virtual EA output */
@@ -177,11 +172,7 @@
 {
 	int ret;
 	if (version == 10000) {
-<<<<<<< HEAD
 		*outval = SAFE_STRDUP("1.0");
-=======
-		*outval = strdup("1.0");
->>>>>>> d8c223b7
 		if (! (*outval)) {
 			ltfsmsg(LTFS_ERR, 10001E, msg);
 			return -LTFS_NO_MEMORY;
@@ -210,7 +201,6 @@
 	}
 	memcpy(value_null_terminated, value, size);
 	value_null_terminated[size] = '\0';
-<<<<<<< HEAD
 
 	ret = xml_parse_time(false, value_null_terminated, &t);
 	free(value_null_terminated);
@@ -219,9 +209,7 @@
 
 	acquirewrite_mrsw(&d->meta_lock);
 	*out = t;
-
-	ltfs_set_dentry_dirty(d, vol);
-
+	d->dirty = true;
 	releasewrite_mrsw(&d->meta_lock);
 
 	ltfs_set_index_dirty(true, false, vol->index);
@@ -278,6 +266,7 @@
 static inline bool _xattr_is_stored_vea(const char *name)
 {
 	if (strcmp(name, "ltfs.spannedFileOffset") &&
+		strcmp(name, "ltfs.mediaPool.name") &&
 		strcasestr(name, "ltfs.permissions.") != name &&
 		strcasestr(name, "ltfs.hash.") != name)
 	{
@@ -285,48 +274,11 @@
 	}
 
 	return true;
-=======
-
-	ret = xml_parse_time(false, value_null_terminated, &t);
-	free(value_null_terminated);
-	if (ret < 0)
-		return -LTFS_BAD_ARG;
-
-	acquirewrite_mrsw(&d->meta_lock);
-	*out = t;
-	d->dirty = true;
-	releasewrite_mrsw(&d->meta_lock);
-
-	ltfs_set_index_dirty(true, false, vol->index);
-	return ret;
-}
-
-static int _xattr_get_vendorunique_xattr(char **outval, const char *msg, struct ltfs_volume *vol)
-{
-	int ret;
-
-	ret = ltfs_get_vendorunique_xattr(msg, outval, vol);
-	if (ret != 0)
-		*outval = NULL;
-
-	return ret;
-}
-
-static int _xattr_set_vendorunique_xattr(const char *name, const char *value, size_t size,
-										 struct ltfs_volume *vol)
-{
-	int ret;
-
-	ret = ltfs_set_vendorunique_xattr(name, value, size, vol);
-
-	return ret;
->>>>>>> d8c223b7
 }
 
 /* Local functions */
 
 /**
-<<<<<<< HEAD
  * Search for an xattr with the given name. Must call this function with a lock on
  * the dentry's meta_lock.
  * @param out On success, points to the xattr that was found.
@@ -367,89 +319,6 @@
 		|| ! strcmp(name, "ltfs.partition")) {
 		acquireread_mrsw(&d->contents_lock);
 	}
-=======
- * Check xattr name is WORM related one or not
- *
- * @param name EA name to check
- * @return true if name is related WORM. Otherwise false.
- */
-static inline bool _xattr_is_worm_ea(const char *name)
-{
-	if (!strcmp(name, "ltfs.vendor.IBM.immutable") || !strcmp(name, "ltfs.vendor.IBM.appendonly")) {
-		/* WORM related xattr */
-		return true;
-	}
-	return false;
-}
-
-/**
- * Check xattr name is stored VEA or not
- *
- * Extended attribute starts from 'ltfs.' is reserved and treated as Virtual Extended Attribute (VEA)
- * and they aren't stored into index. But 'ltfs.permissions.*' and 'ltfs.hash.*' is introduced from
- * LTFS Format Spec 2.4 to store values into index.
- * This function checks provided name shall be stored VEA or not.
- *
- * @param name EA name to check
- * @return true if name is stored VEA. Otherwise false.
- */
-static inline bool _xattr_is_stored_vea(const char *name)
-{
-	if (strcmp(name, "ltfs.spannedFileOffset") &&
-		strcmp(name, "ltfs.mediaPool.name") &&
-		strcasestr(name, "ltfs.permissions.") != name &&
-		strcasestr(name, "ltfs.hash.") != name)
-	{
-		return false;
-	}
-
-	return true;
-}
-
-/* Local functions */
-
-/**
- * Search for an xattr with the given name. Must call this function with a lock on
- * the dentry's meta_lock.
- * @param out On success, points to the xattr that was found.
- * @param d Dentry to search.
- * @param name Name to search for.
- * @return 1 if xattr was found, 0 if not, or a negative value on error.
- */
-static int _xattr_seek(struct xattr_info **out, struct dentry *d, const char *name)
-{
-	struct xattr_info *entry;
-
-	*out = NULL;
-	TAILQ_FOREACH(entry, &d->xattrlist, list) {
-		if (! strcmp(entry->key.name, name)) {
-			*out = entry;
-			break;
-		}
-	}
-
-	if (*out)
-		return 1;
-	else
-		return 0;
-}
-
-/**
- * Take the volume lock and dentry contents_lock as appropriate for the EA and the access type.
- * @param name EA name being read or written.
- * @param modify True if EA will be set or deleted, false if it will be read.
- * @param d Dentry under consideration.
- * @param vol LTFS volume.
- * @return 0 on success or -LTFS_REVAL_FAILED if the medium is invalid.
- */
-static int _xattr_lock_dentry(const char *name, bool modify, struct dentry *d, struct ltfs_volume *vol)
-{
-	/* EAs that read the extent list need to take the contents_lock */
-	if (! strcmp(name, "ltfs.startblock")
-		|| ! strcmp(name, "ltfs.partition")) {
-		acquireread_mrsw(&d->contents_lock);
-	}
->>>>>>> d8c223b7
 
 	/* Other EAs either need no additional locks, or they need the meta_lock.
 	 * The caller is responsible for taking the meta_lock as necessary. */
@@ -611,7 +480,6 @@
 			|| ! strcmp(name, "ltfs.mediaIndexPartitionAvailableSpace")
 			|| ! strcmp(name, "ltfs.mediaEncrypted")
 			|| ! strcmp(name, "ltfs.mediaPool.additionalInfo")
-			|| ! strcmp(name, "ltfs.mediaPool.name")
 			|| ! strcmp(name, "ltfs.driveEncryptionState")
 			|| ! strcmp(name, "ltfs.driveEncryptionMethod")
 			/* Vendor specific EAs */
@@ -624,10 +492,6 @@
 			|| ! strcmp(name, "ltfs.vendor.IBM.rao")
 			|| ! strcmp(name, "ltfs.vendor.IBM.logPage")
 			|| ! strcmp(name, "ltfs.vendor.IBM.mediaMAM")
-<<<<<<< HEAD
-			|| ! strcmp(name, "ltfs.vendor.IBM.dumpincj")
-=======
->>>>>>> d8c223b7
 			|| ! strncmp(name, "ltfs.vendor", strlen("ltfs.vendor")))
 			return true;
 	}
@@ -923,21 +787,9 @@
 			ret = _xattr_get_cartridge_capacity(&cap, &cap.remaining_ip, &val, name, vol);
 		} else if (! strcmp(name, "ltfs.mediaEncrypted")) {
 			ret = xattr_get_string(tape_get_media_encrypted(vol->device), &val, name);
-<<<<<<< HEAD
-        } else if (! strcmp(name, "ltfs.mediaPool.name")) {
-			char *tmp=NULL;
-			ret = tape_get_media_pool_info(vol, &val, &tmp);
-            if (tmp)
-                free(tmp);
-			if (ret < 0 || !val)
-				ret = -LTFS_NO_XATTR;
-=======
->>>>>>> d8c223b7
 		} else if (! strcmp(name, "ltfs.mediaPool.additionalInfo")) {
 			char *tmp=NULL;
 			ret = tape_get_media_pool_info(vol, &tmp, &val);
-            if (tmp)
-                free(tmp);
 			if (ret < 0 || !val)
 				ret = -LTFS_NO_XATTR;
 		} else if (! strcmp(name, "ltfs.driveEncryptionState")) {
@@ -1007,20 +859,12 @@
 
 			ret = ltfs_mam(part, (unsigned char *)buf, buf_size, vol);
 
-<<<<<<< HEAD
-		} else if (! strcmp(name, "ltfs.vendor.IBM.dumpincj")) {
-			incj_dump(vol);
-			ret = 0;
-
-=======
->>>>>>> d8c223b7
 		} else if (! strncmp(name, "ltfs.vendor", strlen("ltfs.vendor"))) {
 			if (! strncmp(name + strlen("ltfs.vendor."), LTFS_VENDOR_NAME, strlen(LTFS_VENDOR_NAME))) {
 				ret = _xattr_get_vendorunique_xattr(&val, name, vol);
 			}
 		} else if (! strcmp(name, "ltfs.sync")) {
-			ltfs_set_commit_message_reason(SYNC_EA, vol);
-			ret = ltfs_sync_index(SYNC_EA, false, LTFS_FULL_INDEX, vol);
+			ret = ltfs_sync_index(SYNC_EA, false, vol);
 		}
 	}
 
@@ -1053,13 +897,10 @@
 							  size_t size, struct ltfs_volume *vol)
 {
 	int ret = 0;
-	enum ltfs_index_type idx_type = LTFS_INDEX_AUTO;
-
-	if ((! strcmp(name, "ltfs.commitMessage") ||
-		 ! strcmp(name, "ltfs.sync") ||
-		 ! strcmp(name, "ltfs.vendor.IBM.FullSync") ||
-		 ! strcmp(name, "ltfs.vendor.IBM.IncrementalSync"))
-		&& d == vol->index->root) {
+
+	if (! strcmp(name, "ltfs.sync") && d == vol->index->root)
+		ret = ltfs_sync_index(SYNC_EA, false, vol);
+	else if (! strcmp(name, "ltfs.commitMessage") && d == vol->index->root) {
 		char *value_null_terminated, *new_value;
 
 		if (size > INDEX_MAX_COMMENT_LEN) {
@@ -1067,61 +908,39 @@
 			ret = -LTFS_LARGE_XATTR;
 		}
 
-#ifdef FORMAT_SPEC25
-		if (! strcmp(name, "ltfs.vendor.IBM.FullSync"))
-			idx_type = LTFS_FULL_INDEX;
-		else if (! strcmp(name, "ltfs.vendor.IBM.IncrementalSync"))
-			idx_type = LTFS_INCREMENTAL_INDEX;
-#else
-		if (! strcmp(name, "ltfs.vendor.IBM.FullSync") ||
-			! strcmp(name, "ltfs.vendor.IBM.IncrementalSync")) {
-		}
-#endif
-
 		ltfs_mutex_lock(&vol->index->dirty_lock);
-		if (! vol->index->dirty) {
-			/* Do nothing because index is clean */
+		if (! value || ! size) {
+			/* Clear the current comment field */
+			if (vol->index->commit_message) {
+				free(vol->index->commit_message);
+				vol->index->commit_message = NULL;
+			}
+		} else {
+			value_null_terminated = malloc(size + 1);
+			if (! value_null_terminated) {
+				ltfsmsg(LTFS_ERR, 10001E, "_xattr_set_virtual: commit_message");
+				ltfs_mutex_unlock(&vol->index->dirty_lock);
+				return -LTFS_NO_MEMORY;
+			}
+			memcpy(value_null_terminated, value, size);
+			value_null_terminated[size] = '\0';
+
+			ret = pathname_format(value_null_terminated, &new_value, false, true);
+			free(value_null_terminated);
+			if (ret < 0) {
+				ltfs_mutex_unlock(&vol->index->dirty_lock);
+				return ret;
+			}
 			ret = 0;
-		} else {
-			if (! value || ! size) {
-				/* Clear the current comment field */
-				if (vol->index->commit_message) {
-					free(vol->index->commit_message);
-					vol->index->commit_message = NULL;
-				}
-			} else {
-				value_null_terminated = malloc(size + 1);
-				if (! value_null_terminated) {
-					ltfsmsg(LTFS_ERR, 10001E, "_xattr_set_virtual: commit_message");
-					ltfs_mutex_unlock(&vol->index->dirty_lock);
-					return -LTFS_NO_MEMORY;
-				}
-				memcpy(value_null_terminated, value, size);
-				value_null_terminated[size] = '\0';
-
-				ret = pathname_format(value_null_terminated, &new_value, false, true);
-				free(value_null_terminated);
-				if (ret < 0) {
-					/* Try to sync index even if the value is not valid */
-					ltfs_set_commit_message_reason_unlocked(SYNC_EA, vol);
-					ltfs_mutex_unlock(&vol->index->dirty_lock);
-
-					ret = ltfs_sync_index(SYNC_EA, false, LTFS_FULL_INDEX, vol);
-					return ret;
-				}
-				ret = 0;
-
-				/* Update the commit message in the index */
-				if (vol->index->commit_message)
-					free(vol->index->commit_message);
-				vol->index->commit_message = new_value;
-			}
-
-			ltfs_set_index_dirty(false, false, vol->index);
-		}
-
+
+			/* Update the commit message in the index */
+			if (vol->index->commit_message)
+				free(vol->index->commit_message);
+			vol->index->commit_message = new_value;
+		}
+
+		ltfs_set_index_dirty(false, false, vol->index);
 		ltfs_mutex_unlock(&vol->index->dirty_lock);
-		ret = ltfs_sync_index(SYNC_EA, false, idx_type, vol);
 
 	} else if (! strcmp(name, "ltfs.volumeName") && d == vol->index->root) {
 		char *value_null_terminated, *new_value;
@@ -1392,15 +1211,13 @@
 			vol->lock_status = new;
 
 			ltfs_set_index_dirty(false, false, vol->index);
-			ltfs_set_commit_message_reason_unlocked(SYNC_ADV_LOCK, vol);
-
-			ret = ltfs_sync_index(SYNC_ADV_LOCK, false, LTFS_FULL_INDEX, vol);
+			ret = ltfs_sync_index(SYNC_ADV_LOCK, false, vol);
 			ret = tape_device_lock(vol->device);
 			if (ret < 0) {
 				ltfsmsg(LTFS_ERR, 12010E, __FUNCTION__);
 				return ret;
 			}
-			ret = ltfs_write_index(ltfs_ip_id(vol), SYNC_EA, LTFS_FULL_INDEX, vol);
+			ret = ltfs_write_index(ltfs_ip_id(vol), SYNC_EA, vol);
 			tape_device_unlock(vol->device);
 		} else
 			ret = -LTFS_STRING_CONVERSION;
@@ -1408,8 +1225,6 @@
 		free(v);
 	} else if (! strcmp(name, "ltfs.mediaPool.additionalInfo")) {
 		ret = tape_set_media_pool_info(vol, value, size, false);
-    } else if (! strcmp(name, "ltfs.mediaPool.name")) {
-		ret = tape_set_media_pool_info(vol, value, size, true);
 	} else
 		ret = -LTFS_NO_XATTR;
 
@@ -1461,11 +1276,7 @@
 {
 	if (! val)
 		return 0;
-<<<<<<< HEAD
 	*outval = SAFE_STRDUP(val);
-=======
-	*outval = strdup(val);
->>>>>>> d8c223b7
 	if (! (*outval)) {
 		ltfsmsg(LTFS_ERR, 10001E, msg);
 		return -LTFS_NO_MEMORY;
@@ -1501,11 +1312,7 @@
 			ltfsmsg(LTFS_ERR, 10001E, "xattr_do_set: xattr");
 			return -LTFS_NO_MEMORY;
 		}
-<<<<<<< HEAD
 		xattr->key.name = SAFE_STRDUP(name);
-=======
-		xattr->key.name = strdup(name);
->>>>>>> d8c223b7
 		if (! xattr->key.name) {
 			ltfsmsg(LTFS_ERR, 10001E, "xattr_do_set: xattr key");
 			ret = -LTFS_NO_MEMORY;
@@ -1633,20 +1440,7 @@
 			/* All values other than 0 is treated as 1 */
 			value = new_value;
 			size = strlen(new_value);
-<<<<<<< HEAD
-		}
-=======
-		}
-	}
-
-	if (!strcmp(name, "ltfs.mediaPool.name")) {
-		ret = tape_set_media_pool_info(vol, value, size, true);
-		if (ret < 0) {
-			releasewrite_mrsw(&d->meta_lock);
-			goto out_unlock;
-		}
-		write_idx = true;
->>>>>>> d8c223b7
+		}
 	}
 
 	/* Set extended attribute */
@@ -1667,18 +1461,6 @@
 	}
 
 	get_current_timespec(&d->change_time);
-<<<<<<< HEAD
-
-	ltfs_set_index_dirty(true, false, vol->index);
-	ltfs_set_dentry_dirty(d, vol);
-
-	releasewrite_mrsw(&d->meta_lock);
-
-	if (write_idx) {
-		ltfs_set_commit_message_reason(SYNC_EA, vol);
-		ret = ltfs_sync_index(SYNC_EA, false, LTFS_INDEX_AUTO, vol);
-	} else
-=======
 	releasewrite_mrsw(&d->meta_lock);
 	d->dirty = true;
 	ltfs_set_index_dirty(true, false, vol->index);
@@ -1686,9 +1468,7 @@
 	if (write_idx)
 		ret = ltfs_sync_index(SYNC_EA, false, vol);
 	else
->>>>>>> d8c223b7
 		ret = 0;
-
 out_unlock:
 	_xattr_unlock_dentry(name, true, d, vol);
 	return ret;
@@ -1718,7 +1498,6 @@
 	if (size > 0 && ! value) {
 		ltfsmsg(LTFS_ERR, 11123E);
 		return -LTFS_BAD_ARG;
-<<<<<<< HEAD
 	}
 
 	ret = _xattr_lock_dentry(name, false, d, vol);
@@ -1781,64 +1560,6 @@
 		ret = xattr->size;
 	}
 
-=======
-	}
-
-	ret = _xattr_lock_dentry(name, false, d, vol);
-	if (ret < 0)
-		return ret;
-
-	/* Try to get a virtual xattr first. */
-	if (_xattr_is_virtual(d, name, vol)) {
-		ret = _xattr_get_virtual(d, value, size, name, vol);
-		if (ret == -LTFS_DEVICE_FENCED) {
-			_xattr_unlock_dentry(name, false, d, vol);
-			ret = ltfs_wait_revalidation(vol);
-			return (ret == 0) ? -LTFS_RESTART_OPERATION : ret;
-		} else if (NEED_REVAL(ret)) {
-			_xattr_unlock_dentry(name, false, d, vol);
-			ret = ltfs_revalidate(false, vol);
-			return (ret == 0) ? -LTFS_RESTART_OPERATION : ret;
-		} else if (IS_UNEXPECTED_MOVE(ret)) {
-			vol->reval = -LTFS_REVAL_FAILED;
-			_xattr_unlock_dentry(name, false, d, vol);
-			return ret;
-		}else if (ret != -LTFS_NO_XATTR) {
-			/* if ltfs.sync is specified, don't print any message */
-			if (ret < 0 && ret != -LTFS_RDONLY_XATTR)
-				ltfsmsg(LTFS_ERR, 11128E, ret);
-			goto out_unlock;
-		}
-	}
-
-	acquireread_mrsw(&d->meta_lock);
-
-	/* Look for a real xattr. */
-	ret = _xattr_seek(&xattr, d, name);
-	if (ret < 0) {
-		ltfsmsg(LTFS_ERR, 11129E, ret);
-		releaseread_mrsw(&d->meta_lock);
-		goto out_unlock;
-	}
-
-	/* Generate output. */
-	ret = 0;
-	if (! xattr) {
-		/* There's no such extended attribute */
-		ret = -LTFS_NO_XATTR;
-	} else if (size && xattr->size > size) {
-		/* There is no space to fill the buffer */
-		ret = -LTFS_SMALL_BUFFER;
-	} else if (size) {
-		/* Copy the extended attribute to the requester */
-		memcpy(value, xattr->value, xattr->size);
-		ret = xattr->size;
-	} else /* size is zero */ {
-		/* Return how many bytes will be necessary to read this xattr */
-		ret = xattr->size;
-	}
-
->>>>>>> d8c223b7
 	releaseread_mrsw(&d->meta_lock);
 
 out_unlock:
@@ -2000,14 +1721,9 @@
 		d->is_appendonly = false;
 		ltfsmsg(LTFS_INFO, 17238I, "appendonly", d->is_appendonly, d->name.name);
 	}
-
 	d->dirty = true;
 	ltfs_set_index_dirty(true, false, vol->index);
-<<<<<<< HEAD
-	ltfs_set_dentry_dirty(d, vol);
-=======
->>>>>>> d8c223b7
-
+	
 out_dunlk:
 	_xattr_unlock_dentry(name, true, d, vol);
 	return ret;
