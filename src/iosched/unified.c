--- conflicted
+++ resolved
@@ -2277,7 +2277,6 @@
 	} else {
 		last_index_pos = priv->vol->dp_coh.set_id;
 	}
-<<<<<<< HEAD
 
 	if (last_index_pos > err_pos.block) {
 		ltfsmsg(LTFS_INFO, 13027I, (int)err_pos.partition,
@@ -2285,15 +2284,6 @@
 		err_pos.block = last_index_pos + 1;
 	}
 
-=======
-
-	if (last_index_pos > err_pos.block) {
-		ltfsmsg(LTFS_INFO, 13027I, (int)err_pos.partition,
-				(unsigned long long)err_pos.block, (unsigned long long)last_index_pos);
-		err_pos.block = last_index_pos + 1;
-	}
-
->>>>>>> d8c223b7
 	ltfsmsg(LTFS_INFO, 13025I, (int)err_pos.partition, (unsigned long long)err_pos.block, blocksize);
 	ret = ltfs_fsraw_cleanup_extent(priv->vol->index->root, err_pos, blocksize, priv->vol);
 	if (ret < 0) {
@@ -2301,8 +2291,7 @@
 		return ret;
 	}
 
-	ltfs_set_commit_message_reason(SYNC_WRITE_PERM, priv->vol);
-	ret = ltfs_write_index(ltfs_ip_id(priv->vol), SYNC_WRITE_PERM, LTFS_FULL_INDEX, priv->vol);
+	ret = ltfs_write_index(ltfs_ip_id(priv->vol), SYNC_WRITE_PERM, priv->vol);
 
 	return ret;
 }
