//
//
//  OO_Copyright_BEGIN
//
//
//  Copyright 2010, 2022 IBM Corp. All rights reserved.
//
//  Redistribution and use in source and binary forms, with or without
//   modification, are permitted provided that the following conditions
//  are met:
//  1. Redistributions of source code must retain the above copyright
//     notice, this list of conditions and the following disclaimer.
//  2. Redistributions in binary form must reproduce the above copyright
//     notice, this list of conditions and the following disclaimer in the
//  documentation and/or other materials provided with the distribution.
//  3. Neither the name of the copyright holder nor the names of its
//     contributors may be used to endorse or promote products derived from
//     this software without specific prior written permission.
//
//  THIS SOFTWARE IS PROVIDED BY THE COPYRIGHT HOLDERS AND CONTRIBUTORS ``AS IS''
//  AND ANY EXPRESS OR IMPLIED WARRANTIES, INCLUDING, BUT NOT LIMITED TO, THE
//  IMPLIED WARRANTIES OF MERCHANTABILITY AND FITNESS FOR A PARTICULAR PURPOSE
//  ARE DISCLAIMED. IN NO EVENT SHALL THE COPYRIGHT HOLDER OR CONTRIBUTORS BE
//  LIABLE FOR ANY DIRECT, INDIRECT, INCIDENTAL, SPECIAL, EXEMPLARY, OR
//  CONSEQUENTIAL DAMAGES (INCLUDING, BUT NOT LIMITED TO, PROCUREMENT OF
//  SUBSTITUTE GOODS OR SERVICES; LOSS OF USE, DATA, OR PROFITS; OR BUSINESS
//  INTERRUPTION) HOWEVER CAUSED AND ON ANY THEORY OF LIABILITY, WHETHER IN
//  CONTRACT, STRICT LIABILITY, OR TORT (INCLUDING NEGLIGENCE OR OTHERWISE)
//  ARISING IN ANY WAY OUT OF THE USE OF THIS SOFTWARE, EVEN IF ADVISED OF THE
//  POSSIBILITY OF SUCH DAMAGE.
//
//
//  OO_Copyright_END
//

// Messages for the main ltfs application (src/main.c, src/ltfs_fuse.c).
root:table {
	messages:table {
		start_id:int { 14000 }
		end_id:int { 14499 }

		14000I:string { "LTFS starting, %s version %s, log level %d." }
		14001E:string { "Cannot enable FUSE option %s (%d)." }
		14002E:string { "Cannot set up permissions (%d)." }
		14003E:string { "min_pool_size (%d) cannot be greater than max_pool_size (%d)." }
		14004E:string { "Cannot create work directory (%d)." }
		14005E:string { "Path \'%s\' exists, but is not a directory." }
		14006E:string { "Invalid umask \'%s\' (must be 3 octal digits, such as 022)." }
		14007E:string { "Invalid fmask \'%s\' (must be 3 octal digits, such as 022)." }
		14008E:string { "Invalid dmask \'%s\' (must be 3 octal digits, such as 022)." }
		14009E:string { "The backend \'%s\' does not have a default device. Specify one using the \"-o devname=\" option." }
		//unused 14010E:string { "Cannot load I/O scheduler \'%s\'." }
		14011E:string { "Cannot allocate LTFS volume structure." }
		14012E:string { "Tape backend option parsing failed." }
		14013E:string { "Cannot mount the volume from %s." }
		//unused 14014E:string { "Cannot duplicate index criteria." }
		14015W:string { "Volume does not allow index criteria override. Ignoring user-specified criteria." }
		14016E:string { "Cannot format data placement rules (%d)." }
		14017E:string { "Cannot parse data placement rules (%d)." }
		14018E:string { "Cannot get read-only status of the medium." }
		14019I:string { "Medium is write protected. Mounting read-only." }
		//unused 14020E:string { "The data placement rules must be 255 characters or less." }
		//unused 14021E:string { "The data placement rules contain invalid characters." }
		14022E:string { "Cannot flush file data to the medium. Data might be lost (%s)." }
		14023E:string { "Cannot set extended attribute: position option must be zero." }
		14024E:string { "Cannot get extended attribute: position option must be zero." }
		//unused 14025D:string { "Cannot read directory: no file handle provided." }
		14026D:string { "Cannot read directory: no buffer space." }
		14027E:string { "Cannot read directory: convert to system locale failed (%s, %d)." }
		14028W:string { "Cannot initialize I/O scheduler. The scheduler is disabled. Performance might decrease and memory usage might increase." }
		14029I:string { "Ready to receive file system requests." }
		14030D:string { "FUSE fgetattr for \'%s\'." }
		14031D:string { "FUSE getattr for \'%s\'." }
		14032D:string { "FUSE open file \'%s\' (%s)." }
		14033D:string { "FUSE open directory \'%s\'." }
		14034D:string { "FUSE release directory \'%s\'." }
		14035D:string { "FUSE release file \'%s\'." }
		14036D:string { "FUSE fsync \'%s\'." }
		14037D:string { "FUSE flush \'%s\'." }
		14038D:string { "FUSE set times \'%s\'." }
		14039D:string { "FUSE chmod \'%s\'." }
		14040D:string { "FUSE create file \'%s\'." }
		14041D:string { "FUSE mkdir \'%s\'." }
		14042D:string { "FUSE truncate \'%s\' (length=%lld)." }
		14043D:string { "FUSE ftruncate \'%s\' (length=%lld)." }
		14044D:string { "FUSE unlink \'%s\'." }
		14045D:string { "FUSE rmdir \'%s\'." }
		14046D:string { "FUSE rename \'%s\' to \'%s\'." }
		14047D:string { "FUSE readdir \'%s\'." }
		14048D:string { "FUSE write \'%s\' (offset=%lld, count=%zu)." }
		14049D:string { "FUSE read \'%s\' (offset=%lld, count=%zu)." }
		14050D:string { "FUSE setxattr \'%s\' (name=\'%s\', size=%zu)." }
		14051D:string { "FUSE getxattr \'%s\' (name=\'%s\')." }
		14052D:string { "FUSE listxattr \'%s\'." }
		14053D:string { "FUSE removexattr \'%s\' (name=\'%s\')." }
		14054E:string { "Failed to load tape drive plug-in (%d)." }
		14055E:string { "Failed to load I/O scheduler plug-in (%d)." }
		14056E:string { "No driver plug-in configured and no default found." }
		14057E:string { "Failed to load kmi plug-in (%d)." }
		14058I:string { "%s version %s." }
		//unused 14059E:string { "No changer plug-in configured and no default found." }
		14060E:string { "Failed to convert the sync time (%s)." }
		14061E:string { "Unknown type of sync (%s)." }
		14062I:string { "Sync time is 0. Set sync type \"none\"." }
		14063I:string { "Sync type is \"%s\", Sync time is %ld sec." }
		14064I:string { "Sync type is \"%s\"." }
		14065E:string { "Unexpected sync type (%d)." }
		14066E:string { "Sync time should be a positive value." }
		14067E:string { "Failed to convert the sync time because it is too big or too small (%s)." }
		14068E:string { "Specified sync time is too big or too small (%ld)." }
		//unused 14069E:string { "Failed to load changer plug-in (%d)." }
		//unused 14070E:string { "The backend \'%s\' does not have a default device. Specify one using the \"-o changer_devname=\" option." }
		14071I:string { "Medium has no space to write data. Mounting as read-only." }
		14072I:string { "Rollback mount is specified. Mounting as read-only at generation %d." }
		14073I:string { "Index partition has no space to write index. Mounting as read-only." }
		14074I:string { "Data partition has no space to write index. Mounting as read-only." }
		14075E:string { "Cannot set up tape drive." }
		14076I:string { "Attempting to mount the cartridge without EOD existence check." }
		14077I:string { "The cartridge will be mounted as read-only." }
		14078I:string { "Medium is Read-Only in this device." }
		14079E:string { "Invalid uid \'%s\' (must be a positive integer or valid user name)." }
		14080E:string { "Invalid gid \'%s\' (must be a positive integer or valid group name)." }
		//unused 14081E:string { "Failed to create a dentry cache view for cartridge \"%s\"." }
		//unused 14082E:string { "Failed to enable dentry cache for cartridge \"%s\"." }
		//unused 14083E:string { "Failed to remove existing dentry cache for cartridge \"%s\" (%d)." }
		//unused 14084E:string { "Failed to load the dentry cache module (%d)." }
		//unused 14085E:string { "Could not initialize the dentry cache manager (%d)." }
		//unused 14086E:string { "Could not configure the dentry cache manager (%d)." }
		//unused 14087E:string { "Failed to unload the dentry cache module (%d)." }
		//unused 14088E:string { "Failed to destroy the dentry cache manager (%d)." }
		14089E:string { "Could not initialize the kmi plug-in." }
		14090E:string { "KMI backend option parsing failed." }
		14091E:string { "Invalid generation for rollback mount is specified. %s." }
		14092I:string { "Symbolic link type is (%s)." }
		14093E:string { "Unknown type of symbolic link (%s)." }
		14094E:string { "Cannot get mount point (%d)." }
		14095I:string { "Set the tape device write-anywhere mode to avoid cartridge ejection." }

		//unused 14100W:string { "The device name specified with \'-o devname\' is ignored in library mode." }
		//unused 14101W:string { "The eject option is not available in library mode." }
		//unused 14102E:string { "Time-based sync is not available in library mode." }
		//unused 14103E:string { "Cannot specify both a single drive name and a changer device name." }
		14104I:string { "Launched by \"%s\"." }
		14105I:string { "%s." }
		14106I:string { "GCC version is %s." }
		//unused 14107W:string { "d->dentry_proxy is NULL unexpectedly: %s." }
		//unused 14108E:string { "The single drive feature is not supported in this binary." }
		14109E:string { "Minimum pool size must be a positive number." }
		14110E:string { "Maximum pool size must be a positive number." }
		14111I:string { "Initial setup completed successfully." }
		14112I:string { "Invoke 'mount' command to check the result of final setup." }
		14113I:string { "Specified mount point is listed if succeeded." }
		14114E:string { "Cannot initialize the open file table." }
		14115E:string { "Invalid scsi_append_only_mode option: %s." }
<<<<<<< HEAD
		14116E:string { "This medium is not supported (%d)." }
		14117I:string { "Metadata only rollback mount is specified. Mounting as meta read-only from %s." }
		14118E:string { "Unexpected option is specified for read only mount (%d)." }
		14119I:string { "Rollback mount from index file is specified. Mounting as read-only from %s." }
		14120W:string { "Cannot access to directory %s, disabled index capture mode (%d)." }
		14121I:string { "Index will be captured at %s at update" }
		14122I:string { "Index will not be captured." }
		14123W:string { "The main function of FUSE returned error (%d)." }

=======
                14116E:string { "This medium is not supported (%d)." }
		14123W:string { "The main function of FUSE returned error (%d)." }
		
>>>>>>> d8c223b7
		// 14150 - 14199 are reserved for LE+

		// Help messages
		14400I:string { "usage: %s mountpoint [options]" }
		14401I:string { "LTFS options:" }
		14402I:string { "    -o devname=<dev>          Tape device (default: %s)" }
		14403I:string { "    -o devname=<dev>          Tape device" }
		14404I:string { "    -o work_directory=<dir>   LTFS work directory (default: %s)" }
		14405I:string { "    -o trace                  Enable diagnostic output (same as verbose=3)" }
		14406I:string { "    -a                        Advanced help, including standard FUSE options" }
		14407I:string { "    -V, --version             Output version information and exit" }
		14408I:string { "    -h, --help                Display this help and exit" }
		14409I:string { "FUSE options:" }
		14410I:string { "    -o umask=M                Set file permissions (octal)" }
		14411I:string { "    -o uid=N                  Set file owner" }
		14412I:string { "    -o gid=N                  Set file group" }
		14413I:string { "    -o config_file=<file>     Configuration file (default: %s)" }
		14414I:string { "    -o atime                  Update index if only access times have changed" }
		14415I:string { "    -o tape_backend=<name>    tape backend to use (default: %s)" }
		14416I:string { "    -o iosched_backend=<name> I/O scheduler implementation to use (default: %s, use \"none\" to disable)" }
		14417I:string { "    -o umask=<mode>           Override default permission mask (3 octal digits, default: 000)" }
		14418I:string { "    -o fmask=<mode>           Override file permission mask (3 octal digits, default: 000)" }
		14419I:string { "    -o dmask=<mode>           Override directory permission mask (3 octal digits, default: 000)" }
		14420I:string { "    -o min_pool_size=<num>    Minimum write cache pool size. Cache objects are 1 MB each (default: %d)" }
		14421I:string { "    -o max_pool_size=<num>    Maximum write cache pool size. Cache objects are 1 MB each (default: %d)" }
		14422I:string { "    -o rules=<rules>          Rules for choosing files to write to the index partition.\n"
				   		"                              The syntax of the rule argument is:\n"
						"                              size=1M\n"
						"                              size=1M/name=pattern\n"
						"                              size=1M/name=pattern1:pattern2:pattern3\n"
						"                              A file is written to the index partition if it is no larger\n"
						"                              than the given size AND matches at least one of the name\n"
						"                              patterns (if specified). The size argument accepts K, M, and G\n"
						"                              suffixes. Name patterns might contain the special characters\n"
						"                              '?' (match any single character) and '*' (match zero or more\n"
						"                              characters)" }
		14423I:string { "    -o quiet                  Disable informational messages (same as verbose=1)" }
		14424I:string { "    -o fulltrace              Enable full call tracing (same as verbose=4)" }
		14425I:string { "    -o eject                  Eject the cartridge after unmount" }
		// Reserved 14426I
		14427I:string { "    -o sync_type=<type>       Specify sync type (default: time@5)\n                              <type> should be specified as follows:\n                              time@min:  LTFS attempts to write an index each 'min' minutes.\n                                         min should be a decimal number from 1 to %ld\n"
						"                                         It is equivalent to \"-o sync_type=unmount\" when 0 is specified\n"
						"                                         (default: min=5)\n"
						"                              close:     LTFS attempts to write an index when a file is closed\n"
						"                              unmount:   LTFS attempts to write an index when the medium is unmounted" }

		// Reserved 14428I
		// Reserved 14429I
		// Reserved 14430I
		// Reserved 14431E
		// Reserved 14432I
		// Reserved 14433E
		// Reserved 14434E
		// Reserved 14435I
		14436I:string { "    -o device_list            Show available tape devices" }
		14437I:string { "    -o rollback_mount=<gen|index_file>  Attempt to mount on previous index generation on tape or specified index file (read-only mount)" }
		// Reserved 14438I
		14439I:string { "    -o noeject                Do not eject the cartridge after unmount (default)" }
		14440I:string { "    -o noatime                Do not update index if only access times have changed (default)" }
		14441I:string { "    -o verbose=<num>          Override output verbosity directly (default: %d)" }
		// Reserved 14442I
		14443I:string { "    -o force_mount_no_eod     Skip EOD existence check when mounting (read-only mount)\n"
                        "                              Only use for a CM corrupted medium" }
		// Reserved 14444I
		// Reserved 14445I
		// Reserved 14446I
		// Reserved 14447I
		14448I:string { "    -o release_device         Clear device reservation (should be specified with -o devname" }
		// Reserved 14449I
		// Reserved 14450I
		// Reserved 14451I
		// Reserved 14454I
		14455I:string { "    -o kmi_backend=<name>     Key manager interface implementation to use (default: %s, use \"none\" to disable)" }
		14456I:string { "    -o capture_index=<dir>    Capture index to the specified directory by dir when index is updated" }
		// Reserved 14457I
		// Reserved 14458I
		// Reserved 14459I
		// Reserved 14460I
		14461I:string { "    -o symlink_type=<type>    Specify symbolic link type (default: posix)\n"
				        "                              <type> should be specified with one of the following values:\n"
						"                              posix:  LTFS behavior is same as standard symbolic link\n"
						"                              live:   LTFS replaces mount point path by current mount point" }
		// Reserved 14462I
		14463I:string { "    -o scsi_append_only_mode=<on|off>  Set the tape device append-only mode (default=on)" }
		// Reserved 14464I
		// Reserved 14465I
		// Reserved 14466I
		14467I:string { "    -o syslogtrace            Enable diagnostic output to stderr and syslog(same as verbose=303)" }
		// Reserved 14468I
	}
}<|MERGE_RESOLUTION|>--- conflicted
+++ resolved
@@ -152,21 +152,9 @@
 		14113I:string { "Specified mount point is listed if succeeded." }
 		14114E:string { "Cannot initialize the open file table." }
 		14115E:string { "Invalid scsi_append_only_mode option: %s." }
-<<<<<<< HEAD
-		14116E:string { "This medium is not supported (%d)." }
-		14117I:string { "Metadata only rollback mount is specified. Mounting as meta read-only from %s." }
-		14118E:string { "Unexpected option is specified for read only mount (%d)." }
-		14119I:string { "Rollback mount from index file is specified. Mounting as read-only from %s." }
-		14120W:string { "Cannot access to directory %s, disabled index capture mode (%d)." }
-		14121I:string { "Index will be captured at %s at update" }
-		14122I:string { "Index will not be captured." }
-		14123W:string { "The main function of FUSE returned error (%d)." }
-
-=======
                 14116E:string { "This medium is not supported (%d)." }
 		14123W:string { "The main function of FUSE returned error (%d)." }
 		
->>>>>>> d8c223b7
 		// 14150 - 14199 are reserved for LE+
 
 		// Help messages
