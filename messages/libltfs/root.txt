--- conflicted
+++ resolved
@@ -834,18 +834,6 @@
 		17290I:string { "Partitioning the medium with the destructive method." }
 		17291I:string { "Unpartitioning the medium with the destructive method." }
 		17292I:string { "Current position is (%llu, %llu), Error position is (%llu, %llu)." }
-<<<<<<< HEAD
-		17293E:string { "UUID in the index does not match the label." }
-
-		17300I:string { "Wrote inc-index of %s (Gen = %lld, Part = %c, Pos = %lld, %s)." }
-		17301I:string { "Info inc-index, Gen = %lld, Full Part = %c, Full Pos = %lld, Back Part = %c, Back Pos = %lld)." }
-		17302E:string { "Path helper: Provided path must be an absolute path (%s)." }
-		17303E:string { "Unexpected value was found in the reason of inc-journal entry (%d)." }
-		17304E:string { "Unexpected value was provided to _xml_write_incremental_delete (%d)." }
-		17305E:string { "Failed to construct a path helper (push: %d)." }
-		17306E:string { "Failed to find a corresponded directory in path helper (push: %d)." }
-=======
->>>>>>> d8c223b7
 
 		// For Debug 19999I:string { "%s %s %d." }
 
