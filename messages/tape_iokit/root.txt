//
//
//  OO_Copyright_BEGIN
//
//
//  Copyright 2010, 2020 IBM Corp. All rights reserved.
//
//  Redistribution and use in source and binary forms, with or without
//   modification, are permitted provided that the following conditions
//  are met:
//  1. Redistributions of source code must retain the above copyright
//     notice, this list of conditions and the following disclaimer.
//  2. Redistributions in binary form must reproduce the above copyright
//     notice, this list of conditions and the following disclaimer in the
//  documentation and/or other materials provided with the distribution.
//  3. Neither the name of the copyright holder nor the names of its
//     contributors may be used to endorse or promote products derived from
//     this software without specific prior written permission.
//
//  THIS SOFTWARE IS PROVIDED BY THE COPYRIGHT HOLDERS AND CONTRIBUTORS ``AS IS''
//  AND ANY EXPRESS OR IMPLIED WARRANTIES, INCLUDING, BUT NOT LIMITED TO, THE
//  IMPLIED WARRANTIES OF MERCHANTABILITY AND FITNESS FOR A PARTICULAR PURPOSE
//  ARE DISCLAIMED. IN NO EVENT SHALL THE COPYRIGHT HOLDER OR CONTRIBUTORS BE
//  LIABLE FOR ANY DIRECT, INDIRECT, INCIDENTAL, SPECIAL, EXEMPLARY, OR
//  CONSEQUENTIAL DAMAGES (INCLUDING, BUT NOT LIMITED TO, PROCUREMENT OF
//  SUBSTITUTE GOODS OR SERVICES; LOSS OF USE, DATA, OR PROFITS; OR BUSINESS
//  INTERRUPTION) HOWEVER CAUSED AND ON ANY THEORY OF LIABILITY, WHETHER IN
//  CONTRACT, STRICT LIABILITY, OR TORT (INCLUDING NEGLIGENCE OR OTHERWISE)
//  ARISING IN ANY WAY OUT OF THE USE OF THIS SOFTWARE, EVEN IF ADVISED OF THE
//  POSSIBILITY OF SUCH DAMAGE.
//
//
//  OO_Copyright_END
//

// Messages for the iokit backend.
// This backend shares IDs 12000-12999 with the file and ibmtape backends and the backend
// interface functions, so be sure to make a note in messages/ltfs/root.txt whenever an
// ID is allocated here.
root:table {
	messages:table {
		start_id:int { 30800 }
		end_id:int { 30999 }

		30800I:string { "Cannot set scatter gather, The opcode = %02x (%d)." }
		30801I:string { "Cannot set CDB, The opcode = %02x (%d)." }
		30802I:string { "Cannot set timeout, The opcode = %02x (%d)." }
		30803I:string { "Failed to execute CDB, The opcode = %02x (%d)." }
		30804D:string { "CDB check condition: sense = %06x, %s." }
		30805D:string { "CDB %s." }
		30806I:string { "Unexpected CDB status: 0x%08x." }
		30807D:string { "%s (0x%02x) expected error %d." }
		30808I:string { "%s (0x%02x) returns %d." }
		30809I:string { "Cannot open device: inquiry failed (%d)." }
		30810I:string { "Opening a device through iokit driver (%s)." }
		30811I:string { "Cannot open device: failed to convert devname to devnumber (%s)." }
		30812I:string { "Cannot get the drive identifier of %s." }
		30813I:string { "Unsupported drive \'%s\' / \'%s\'." }
		30814I:string { "Vendor ID is %s." }
		30815I:string { "Product ID is \'%s\'." }
		30816I:string { "Firmware revision is %s." }
		30817I:string { "Drive serial is %s." }
		30818I:string { "Reopening a device through iokit driver (%s)." }
		30819W:string { "A length mismatch is detected. (Act = %d, resid = %d, resid_sense = %d)." }
		30820I:string { "Read block: overrun in illegal length. residual = %d, actual = %d." }
		30821D:string { "Read block: underrun in illegal length. residual = %d, actual = %d." }
		30822D:string { "Read block: file mark detected." }
		30823I:string { "Drive cleaning required." }
		30824E:string { "Logical block protection Error on read." }
		30825W:string { "Received low space warning (early warning) in %s." }
		30826W:string { "Received low space warning (programmable early warning) in %s." }
		30827D:string { "EOD detected (%s): ignore sense." }
		30828I:string { "Unrecognized space type." }
		30829I:string { "A long data wipe is in progress. (%d minutes passed)." }
		30830I:string { "A long data wipe is in progress. %d %%." }
		30831I:string { "Unsupported cartridge (0x%x, 0x%x)." }
		30832I:string { "Cannot get remaining capacity: get log page 0x%02x failed (%d)." }
		30833I:string { "Cannot parse remaining capacity (0x%x, %d)." }
		30834I:string { "Unexpected field in remaining capacity (0x%x)." }
		30835I:string { "Cannot get remaining capacity: failed to parse the log page." }
		30836I:string { "Cannot read attribute (%d)." }
		30837I:string { "Cannot get log page 0x%02x (%d) in %s." }
		30838I:string { "Cannot parse the log page 0x%02x in %s." }
		30839I:string { "Unexpected parameter size for getting active CQ loss write (%d)." }
		30840W:string { "Cannot get EOD status: failed to get log page 0x%02x (%d)." }
		30841W:string { "Cannot get EOD status: failed to parse the log page." }
		30842W:string { "Cannot get EOD status: value length or partition number is wrong %d - (%d, %d)." }
		30843E:string { "Invalid scsi_lbprotect option: %s." }
		30844E:string { "Encryption method of the drive is not AME but %s (0x%02X)." }
		30845E:string { "Encryption feature is not supported on the drive: %d." }
		30846I:string { "Pseudo-error on %s." }
		30847I:string { "Pseudo-error on write. Good return code, but a record to emulate a write error did not get sent to the drive." }
		//unused 30846
		//unused 30847
		//unused 30848
		//unused 30849
		//unused 30850
		//unused (moved) 30851W:string { "Drive firmware must be upgraded to %s or later." }
		//unused (moved) 30852W:string { "Drive firmware level does not correctly detect the EOD status." }
		30853I:string { "Logical block protection is enabled." }
		30854I:string { "Logical block protection is disabled." }
		30855I:string { "Saving drive dump to %s." }
		30856W:string { "Cannot retrieve drive dump: failed to create dump file (%d)." }
		30857D:string { "Total dump data length is %lld." }
		30858D:string { "Total number of transfers is %d." }
		30859D:string { "Transferring dump data." }
		30860W:string { "Cannot retrieve drive dump: failed to read buffer (%d)." }
		30861W:string { "Cannot retrieve drive dump: failed to write to dump file (%d)." }
		30862W:string { "Cannot retrieve drive dump: wrote %d bytes out, expected %d." }
		30863I:string { "Taking drive dump in buffer." }
		30864I:string { "Forcing drive dump." }
		30865I:string { "%s returns %s (%d) %s." }
		30866E:string { "%s returns msg = NULL (%d) %s." }
		30867W:string { "WWPID of reservation: x%02x%02x%02x%02x%02x%02x%02x%02x (%s)" }
		30868I:string { "Retry to reserve from key registration (%s)" }
		30869W:string { "The drive is already reserved: %s (%s)" }
		30870I:string { "Failed to get the cartridge status. The cartridge is not loaded." }
<<<<<<< HEAD
		30871W:string { "Failed to get medium type code: medium type check is skipped." }
=======
		// unused 30871
>>>>>>> d8c223b7
		30872I:string { "Setting up timeout values from %s." }

		30992D:string { "Backend %s %s." }
		30993D:string { "Backend %s: %d %s." }
		30994D:string { "Backend %s: %zu %s." }
		30995D:string { "Backend %s: %zu bytes %s." }
		30996D:string { "Backend %s: %llu %s." }
		30997D:string { "Backend %s: (%llu, %llu) %s." }
		30998D:string { "Backend %s: (%llu, %llu) FM = %llu %s." }
		30999I:string { "iokit backend options:\n    -o devname=<dev>          tape device (default=%s)\n"
						"    -o scsi_lbprotect=<on|off> enable drive logical block protection (default=off)\n." }
        }
}<|MERGE_RESOLUTION|>--- conflicted
+++ resolved
@@ -115,11 +115,7 @@
 		30868I:string { "Retry to reserve from key registration (%s)" }
 		30869W:string { "The drive is already reserved: %s (%s)" }
 		30870I:string { "Failed to get the cartridge status. The cartridge is not loaded." }
-<<<<<<< HEAD
-		30871W:string { "Failed to get medium type code: medium type check is skipped." }
-=======
 		// unused 30871
->>>>>>> d8c223b7
 		30872I:string { "Setting up timeout values from %s." }
 
 		30992D:string { "Backend %s %s." }
